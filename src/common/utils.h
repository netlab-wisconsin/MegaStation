--- conflicted
+++ resolved
@@ -67,11 +67,7 @@
     static void loadData(const char* filename, std::vector<unsigned>& data, int samples);
     static void loadTDDConfig(const std::string filename, std::string& jconfig);
     static std::vector<std::string> split(const std::string& s, char delimiter);
-<<<<<<< HEAD
     static void printVector(std::vector<std::complex<int16_t>>& data);
-=======
-    static void printVector(std::vector<std::complex<int16_t>> &data);
     static void writeBinaryFile(std::string name, size_t elem_size, size_t buffer_size, void *buff);
->>>>>>> ae47878c
 };
 #endif