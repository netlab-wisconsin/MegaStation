--- conflicted
+++ resolved
@@ -74,8 +74,6 @@
     }
 }
 
-<<<<<<< HEAD
-=======
 /*
  * Copy packed, bit-reversed 8-bit fields stored in
  * vec_in[0..len-1] into unpacked m-bit vec_out (m == mod_type). 
@@ -97,10 +95,6 @@
     }
 }
 
-// Return the number of bytes needed to store n_bits bits
-static inline size_t bits_to_bytes(size_t n_bits) { return (n_bits + 7) >> 3; }
-
->>>>>>> 3026c8c4
 static inline uint8_t select_base_matrix_entry(uint16_t Zc)
 {
     uint8_t i_LS;
