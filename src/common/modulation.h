#ifndef MODULATION_H_
#define MODULATION_H_

#include <emmintrin.h>
#include <immintrin.h>

#include <cmath>
#include <iostream>

<<<<<<< HEAD
#include "buffer.inc"
#include "gettime.inc"
=======
#include "buffer.h"
#include "gettime.h"
>>>>>>> ee0b0fde
#include "memory_manage.h"
#include "symbols.h"

#define BPSK_LEVEL M_SQRT1_2
#define QPSK_LEVEL M_SQRT1_2

#define SCALE_BYTE_CONV_QPSK 20
#define SCALE_BYTE_CONV_QAM16 100
#define SCALE_BYTE_CONV_QAM64 100
#define QAM16_THRESHOLD (2 / sqrt(10))
#define QAM64_THRESHOLD_1 (2 / sqrt(42))
#define QAM64_THRESHOLD_2 (4 / sqrt(42))
#define QAM64_THRESHOLD_3 (6 / sqrt(42))

void InitModulationTable(Table<complex_float>& table, size_t mod_order);
void InitQpskTable(Table<complex_float>& table);
void InitQam16Table(Table<complex_float>& table);
void InitQam64Table(Table<complex_float>& table);

complex_float ModSingle(int x, Table<complex_float>& mod_table);
complex_float ModSingleUint8(uint8_t x, Table<complex_float>& mod_table);
void ModSimd(uint8_t* in, complex_float*& out, size_t len,
             Table<complex_float>& mod_table);

void DemodQpskSoftSse(float* x, int8_t* z, int len);

void Demod16qamHardLoop(const float* vec_in, uint8_t* vec_out, int num);
void Demod16qamHardSse(float* vec_in, uint8_t* vec_out, int num);
void Demod16qamHardAvx2(float* vec_in, uint8_t* vec_out, int num);

void Demod16qamSoftLoop(const float* vec_in, int8_t* llr, int num);
void Demod16qamSoftSse(float* vec_in, int8_t* llr, int num);
void Demod16qamSoftAvx2(float* vec_in, int8_t* llr, int num);

void Demod64qamHardLoop(const float* vec_in, uint8_t* vec_out, int num);
void Demod64qamHardSse(float* vec_in, uint8_t* vec_out, int num);
void Demod64qamHardAvx2(float* vec_in, uint8_t* vec_out, int num);

void Demod64qamSoftLoop(const float* vec_in, int8_t* llr, int num);
void Demod64qamSoftSse(float* vec_in, int8_t* llr, int num);
void Demod64qamSoftAvx2(float* vec_in, int8_t* llr, int num);

void Print256Epi8(__m256i var);

#endif  // MODULATION_H_<|MERGE_RESOLUTION|>--- conflicted
+++ resolved
@@ -7,13 +7,8 @@
 #include <cmath>
 #include <iostream>
 
-<<<<<<< HEAD
-#include "buffer.inc"
-#include "gettime.inc"
-=======
 #include "buffer.h"
 #include "gettime.h"
->>>>>>> ee0b0fde
 #include "memory_manage.h"
 #include "symbols.h"
 
