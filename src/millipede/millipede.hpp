/**
 * Author: Jian Ding
 * Email: jianding17@gmail.com
 * 
 */

#ifndef MILLIPEDE_HEAD
#define MILLIPEDE_HEAD

#include "mufft/fft.h"
#include <fcntl.h>
#include <iostream>
#include <memory>
#include <pthread.h>
#include <queue>
#include <system_error>
#include <unistd.h>
#include <vector>
// #include <complex.h>
#include <algorithm>
#include <armadillo>
#include <emmintrin.h>
#include <immintrin.h>
#include <math.h>
#include <signal.h>
#include <stdint.h>
#include <tuple>
// #include <aff3ct.hpp>
#include "mkl_dfti.h"
// #include <hpctoolkit.h>
// #include <cblas.h>
// #include <stdio.h>
// #include "cpu_attach.hpp"
#include "buffer.hpp"
#include "concurrentqueue.h"
#include "dodemul.hpp"
#include "dofft.hpp"
#include "doprecode.hpp"
#include "dozf.hpp"
#include "gettime.h"
#include "offset.h"
#include "txrx.hpp"
#include "reciprocity.hpp"

#ifdef USE_LDPC
#include "docoding.hpp"
#endif

#include "config.hpp"
#include "memory_manage.h"
#include "signalHandler.hpp"
#include "stats.hpp"
#include "utils.h"

class Millipede {
public:
    /* optimization parameters for block transpose (see the slides for more details) */
    static const int transpose_block_num = 256;
    /* dequeue bulk size, used to reduce the overhead of dequeue in main thread */
    static const int dequeue_bulk_size = 32;
    static const int dequeue_bulk_size_single = 8;

    Millipede(Config*);
    ~Millipede();

    void start();
    void stop();

    void* worker(int tid);
    void* worker_fft(int tid);
    void* worker_zf(int tid);
    void* worker_demul(int tid);
    void create_threads(thread_type thread, int tid_start, int tid_end);

    // struct EventHandlerContext
    // {
    //     Millipede *obj_ptr;
    //     int id;
    // };

    /* Add tasks into task queue based on event type */
    void schedule_fft_task(int offset, int frame_count, int frame_id, int subframe_id, int ant_id,
        Consumer const& consumer);
    void schedule_delayed_fft_tasks(int frame_count, int frame_id, int data_subframe_id, Consumer const& consumer);
<<<<<<< HEAD
    void schedule_zf_task(int frame_id, Consumer const& consumer);
    void schedule_rc_task(int frame_id, Consumer const& consumer);
=======
>>>>>>> 9736c43c
    void schedule_demul_task(int frame_id, int start_sche_id, int end_sche_id, Consumer const& consumer);

    void update_rx_counters(int frame_count, int frame_id, int subframe_id);
    void print_per_frame_done(int task_type, int frame_count, int frame_id);
    void print_per_subframe_done(int task_type, int frame_count, int frame_id, int subframe_id);
    void print_per_task_done(int task_type, int frame_id, int subframe_id, int ant_or_sc_id);

    void initialize_vars_from_cfg();
    void initialize_queues();
    void initialize_uplink_buffers();
    void initialize_downlink_buffers();
    void free_uplink_buffers();
    void free_downlink_buffers();

    void save_demul_data_to_file(int frame_id, int data_subframe_id);
    void getDemulData(int** ptr, int* size);
    void getEqualData(float** ptr, int* size);

private:
    /* lookup table for 16 QAM, real and imag */
    size_t mod_type;
    float** qam16_table_;
    Config* config_;
    int max_equaled_frame = 0;
    // int max_packet_num_per_frame;
    std::unique_ptr<PacketTXRX> receiver_;
    Stats* stats_manager_;
    // std::unique_ptr<Stats> stats_manager_;
    // pthread_t task_threads[TASK_THREAD_NUM];
    // EventHandlerContext context[TASK_THREAD_NUM];
    pthread_t* task_threads;
    EventHandlerContext<Millipede>* context;
    /*****************************************************
     * Buffers
     *****************************************************/
    /* Uplink */
    /** 
     * received data 
     * Frist dimension: SOCKET_THREAD_NUM
     * Second dimension of buffer (type: char): packet_length * subframe_num_perframe * BS_ANT_NUM * SOCKET_BUFFER_FRAME_NUM
     * packet_length = sizeof(int) * 4 + sizeof(ushort) * OFDM_FRAME_LEN * 2;
     * Second dimension of buffer_status: subframe_num_perframe * BS_ANT_NUM * SOCKET_BUFFER_FRAME_NUM
     */
    Table<char> socket_buffer_;
    Table<int> socket_buffer_status_;
    long long socket_buffer_size_;
    int socket_buffer_status_size_;

    /** 
     * Estimated CSI data 
     * First dimension: OFDM_CA_NUM * TASK_BUFFER_FRAME_NUM
     * Second dimension: BS_ANT_NUM * UE_NUM
     * First dimension: UE_NUM * TASK_BUFFER_FRAME_NUM
     * Second dimension: BS_ANT_NUM * OFDM_CA_NUM
     */
    Table<complex_float> csi_buffer_;

    /** 
     * Data symbols after IFFT
     * First dimension: total subframe number in the buffer: data_subframe_num_perframe * TASK_BUFFER_FRAME_NUM
     * second dimension: BS_ANT_NUM * OFDM_CA_NUM
     * second dimension data order: SC1-32 of ants, SC33-64 of ants, ..., SC993-1024 of ants (32 blocks each with 32 subcarriers)
     */
    Table<complex_float> data_buffer_;

    /**
     * Calculated precoder
     * First dimension: OFDM_CA_NUM * TASK_BUFFER_FRAME_NUM
     * Second dimension: UE_NUM * BS_ANT_NUM
     */
    Table<complex_float> precoder_buffer_;

    /**
     * Data after equalization
     * First dimension: data_subframe_num_perframe (40-4) * TASK_BUFFER_FRAME_NUM
     * Second dimension: OFDM_CA_NUM * UE_NUM
     */
    Table<complex_float> equal_buffer_;

    /**
     * Data after demodulation
     * First dimension: data_subframe_num_perframe (40-4) * TASK_BUFFER_FRAME_NUM
     * Second dimension: OFDM_CA_NUM * UE_NUM
     */
    Table<uint8_t> demod_hard_buffer_;

    Table<int8_t> demod_soft_buffer_;

    Table<uint8_t> decoded_buffer_;

    RX_stats rx_stats_;
    FFT_stats fft_stats_;
    ZF_stats zf_stats_;
    RC_stats rc_stats_;
    Data_stats demul_stats_;
    Data_stats decode_stats_;
    Data_stats encode_stats_;
    Data_stats precode_stats_;
    Data_stats ifft_stats_;
    Data_stats tx_stats_;

    Table<int> delay_fft_queue;
    int* delay_fft_queue_cnt;

    /** 
     * Raw data
     * First dimension: data_subframe_num_perframe * UE_NUM
     * Second dimension: OFDM_CA_NUM
     */
    Table<int8_t>* dl_IQ_data;
    Table<long long> dl_IQ_data_long;

    /** 
     * Modulated data
     * First dimension: subframe_num_perframe (40) * UE_NUM * TASK_BUFFER_FRAME_NUM
     * Second dimension: OFDM_CA_NUM
     */
    // RawDataBuffer dl_rawdata_buffer_;

    /**
     * Data for IFFT
     * First dimension: FFT_buffer_block_num = BS_ANT_NUM * data_subframe_num_perframe * TASK_BUFFER_FRAME_NUM
     * Second dimension: OFDM_CA_NUM
     */
    Table<complex_float> dl_ifft_buffer_;

    /**
     * Data after IFFT
     * First dimension: data_subframe_num_perframe * TASK_BUFFER_FRAME_NUM
     * second dimension: UE_NUM * OFDM_CA_NUM
     * second dimension data order: SC1-32 of UEs, SC33-64 of UEs, ..., SC993-1024 of UEs (32 blocks each with 32 subcarriers)
     */
    // DataBuffer dl_iffted_data_buffer_;

    Table<complex_float> dl_precoder_buffer_;
    Table<complex_float> recip_buffer_;
    Table<complex_float> calib_buffer_;
    Table<int8_t> dl_encoded_buffer_;

    /**
     * Data for transmission
     * First dimension of buffer (type: char): subframe_num_perframe * SOCKET_BUFFER_FRAME_NUM
     * Second dimension: packet_length * BS_ANT_NUM
     * packet_length = sizeof(int) * 4 + sizeof(ushort) * OFDM_FRAME_LEN * 2;
     * First dimension of buffer_status: subframe_num_perframe * BS_ANT_NUM * SOCKET_BUFFER_FRAME_NUM
     */
    char* dl_socket_buffer_;
    int* dl_socket_buffer_status_;
    long long dl_socket_buffer_size_;
    int dl_socket_buffer_status_size_;

    int* prev_frame_counter;
    int prev_frame_counter_max;
    /*****************************************************
     * Concurrent queues 
     *****************************************************/
    /* Uplink*/
    moodycamel::ConcurrentQueue<Event_data> fft_queue_;
    moodycamel::ConcurrentQueue<Event_data> zf_queue_;
    moodycamel::ConcurrentQueue<Event_data> demul_queue_;
    moodycamel::ConcurrentQueue<Event_data> decode_queue_;
    /* main thread message queue for data receiving */
    moodycamel::ConcurrentQueue<Event_data> message_queue_;
    /* main thread message queue for task completion*/
    moodycamel::ConcurrentQueue<Event_data> complete_task_queue_;

    /* Downlink*/
    moodycamel::ConcurrentQueue<Event_data> ifft_queue_;
    moodycamel::ConcurrentQueue<Event_data> rc_queue_;
    // moodycamel::ConcurrentQueue<Event_data> modulate_queue_;
    moodycamel::ConcurrentQueue<Event_data> encode_queue_;
    moodycamel::ConcurrentQueue<Event_data> precode_queue_;
    moodycamel::ConcurrentQueue<Event_data> tx_queue_;

    /* Tokens */
    moodycamel::ProducerToken** rx_ptoks_ptr;
    moodycamel::ProducerToken** tx_ptoks_ptr;
};

#endif<|MERGE_RESOLUTION|>--- conflicted
+++ resolved
@@ -82,11 +82,7 @@
     void schedule_fft_task(int offset, int frame_count, int frame_id, int subframe_id, int ant_id,
         Consumer const& consumer);
     void schedule_delayed_fft_tasks(int frame_count, int frame_id, int data_subframe_id, Consumer const& consumer);
-<<<<<<< HEAD
-    void schedule_zf_task(int frame_id, Consumer const& consumer);
     void schedule_rc_task(int frame_id, Consumer const& consumer);
-=======
->>>>>>> 9736c43c
     void schedule_demul_task(int frame_id, int start_sche_id, int end_sche_id, Consumer const& consumer);
 
     void update_rx_counters(int frame_count, int frame_id, int subframe_id);
