/**
 * Author: Jian Ding
 * Email: jianding17@gmail.com
 *
 */

#include "txrx.hpp"

PacketTXRX::PacketTXRX(Config* cfg, int COMM_THREAD_NUM, int in_core_offset)
{
    config_ = cfg;
    comm_thread_num_ = COMM_THREAD_NUM;

    core_id_ = in_core_offset;
    tx_core_id_ = in_core_offset + COMM_THREAD_NUM;

    /* initialize random seed: */
    srand(time(NULL));

    radioconfig_ = new RadioConfig(config_);
}

PacketTXRX::PacketTXRX(Config* cfg, int COMM_THREAD_NUM, int in_core_offset,
    moodycamel::ConcurrentQueue<Event_data>* in_queue_message,
    moodycamel::ConcurrentQueue<Event_data>* in_queue_task,
    moodycamel::ProducerToken** in_rx_ptoks,
    moodycamel::ProducerToken** in_tx_ptoks)
    : PacketTXRX(cfg, COMM_THREAD_NUM, in_core_offset)
{
    message_queue_ = in_queue_message;
    task_queue_ = in_queue_task;
    rx_ptoks_ = in_rx_ptoks;
    tx_ptoks_ = in_tx_ptoks;
}

PacketTXRX::~PacketTXRX()
{
    radioconfig_->radioStop();
    delete radioconfig_;
}

bool PacketTXRX::startTXRX(Table<char>& in_buffer, Table<int>& in_buffer_status,
    int in_buffer_frame_num, long long in_buffer_length,
    Table<size_t>& in_frame_start, char* in_tx_buffer, int* in_tx_buffer_status,
    int in_tx_buffer_frame_num, int in_tx_buffer_length)
{
    buffer_ = &in_buffer; // for save data
    buffer_status_ = &in_buffer_status; // for save status
    frame_start_ = &in_frame_start;

    // check length
    buffer_frame_num_ = in_buffer_frame_num;
    // assert(in_buffer_length == packet_length * buffer_frame_num_); // should
    // be integer
    buffer_length_ = in_buffer_length;
    tx_buffer_ = in_tx_buffer; // for save data
    tx_buffer_status_ = in_tx_buffer_status; // for save status
    tx_buffer_frame_num_ = in_tx_buffer_frame_num;
    // assert(in_tx_buffer_length == packet_length * buffer_frame_num_); //
    // should be integer
    tx_buffer_length_ = in_tx_buffer_length;
    // new thread
    // pin_to_core_with_offset(RX, core_id_, 0);

    if (!radioconfig_->radioStart())
        return false;

    printf("create TXRX threads\n");
    for (int i = 0; i < comm_thread_num_; i++) {
        pthread_t txrx_thread;
        auto context = new EventHandlerContext<PacketTXRX>;
        context->obj_ptr = this;
        context->id = i;
        if (pthread_create(&txrx_thread, NULL,
                pthread_fun_wrapper<PacketTXRX, &PacketTXRX::loopTXRX>, context)
            != 0) {
            perror("socket communication thread create failed");
            exit(0);
        }
    }

    sleep(1);
    pthread_cond_broadcast(&cond);
    // sleep(1);
    radioconfig_->go();
    return true;
}

void* PacketTXRX::loopTXRX(int tid)
{
    pin_to_core_with_offset(ThreadType::kWorkerTXRX, core_id_, tid);
    size_t* rx_frame_start = (*frame_start_)[tid];
    int rx_offset = 0;
    int radio_lo = tid * config_->nRadios / comm_thread_num_;
    int radio_hi = (tid + 1) * config_->nRadios / comm_thread_num_;
    printf("receiver thread %d has %d radios\n", tid, radio_hi - radio_lo);

    //// Use mutex to sychronize data receiving across threads
    pthread_mutex_lock(&mutex);
    printf("Thread %d: waiting for release\n", tid);
    pthread_cond_wait(&cond, &mutex);
    pthread_mutex_unlock(&mutex); // unlocking for all other threads

    int prev_frame_id = -1;
    int radio_id = radio_lo;
    while (config_->running) {
        if (-1 != dequeue_send(tid))
            continue;
        // receive data
        struct Packet* pkt = recv_enqueue(tid, radio_id, rx_offset);
        if (pkt == NULL)
            continue;
        rx_offset = (rx_offset + config_->nChannels) % buffer_frame_num_;

        if (kIsWorkerTimingEnabled) {
            int frame_id = pkt->frame_id;
            if (frame_id > prev_frame_id) {
                rx_frame_start[frame_id] = rdtsc();
                prev_frame_id = frame_id;
            }
        }

        if (++radio_id == radio_hi)
            radio_id = radio_lo;
    }
    return 0;
}

struct Packet* PacketTXRX::recv_enqueue(int tid, int radio_id, int rx_offset)
{
    moodycamel::ProducerToken* local_ptok = rx_ptoks_[tid];
    char* rx_buffer = (*buffer_)[tid];
    int* rx_buffer_status = (*buffer_status_)[tid];
    int packet_length = config_->packet_length;

    // if rx_buffer is full, exit
    int nChannels = config_->nChannels;
    struct Packet* pkt[nChannels];
    void* samp[nChannels];
    for (int ch = 0; ch < nChannels; ++ch) {
        // if rx_buffer is full, exit
        if (rx_buffer_status[rx_offset + ch] == 1) {
            printf("Receive thread %d rx_buffer full, offset: %d\n", tid,
                rx_offset);
            config_->running = false;
            break;
        }
        pkt[ch] = (struct Packet*)&rx_buffer[(rx_offset + ch) * packet_length];
        samp[ch] = pkt[ch]->data;
    }

    long long frameTime;
    if (!config_->running
        || radioconfig_->radioRx(radio_id, samp, frameTime) <= 0) {
        return NULL;
    }

    int frame_id = (int)(frameTime >> 32);
    int symbol_id = (int)((frameTime >> 16) & 0xFFFF);
    int ant_id = radio_id * nChannels;
    for (int ch = 0; ch < nChannels; ++ch) {
        new (pkt[ch]) Packet(frame_id, symbol_id, 0 /* cell_id */, ant_id + ch);
        // move ptr & set status to full
        rx_buffer_status[rx_offset + ch]
            = 1; // has data, after it is read, it is set to 0

        // Push kPacketRX event into the queue.
        Event_data rx_message(
            EventType::kPacketRX, rx_tag_t(tid, rx_offset + ch)._tag);

        if (!message_queue_->enqueue(*local_ptok, rx_message)) {
            printf("socket message enqueue failed\n");
            exit(0);
        }
    }
    return pkt[0];
}

int PacketTXRX::dequeue_send(int tid)
{
    Event_data task_event;
    if (!task_queue_->try_dequeue_from_producer(*tx_ptoks_[tid], task_event))
        return -1;

    // printf("tx queue length: %d\n", task_queue_->size_approx());
    if (task_event.event_type != EventType::kPacketTX) {
        printf("Wrong event type!");
        exit(0);
    }

    int BS_ANT_NUM = config_->BS_ANT_NUM;
    int data_symbol_num_perframe = config_->data_symbol_num_perframe;

    int offset = task_event.tags[0];
    int ant_id = offset % BS_ANT_NUM;
    int symbol_id = offset / BS_ANT_NUM % data_symbol_num_perframe;
    int frame_id = offset / (BS_ANT_NUM * data_symbol_num_perframe);

    symbol_id += config_->UE_ANT_NUM;
    frame_id += TX_FRAME_DELTA;

    void* txbuf[2];
    int nChannels = config_->nChannels;
    int ch = ant_id % nChannels;
#if DEBUG_DOWNLINK
    std::vector<std::complex<int16_t>> zeros(config_->sampsPerSymbol);
    if (ant_id != (int)config_->ref_ant)
        txbuf[ch] = zeros.data();
    else if (config_->getDownlinkPilotId(frame_id, symbol_id) >= 0)
        txbuf[ch] = config_->pilot_ci16.data();
    else
        txbuf[ch]
<<<<<<< HEAD
            = (void*)config_->dl_iq_t[config_->getDlSFIndex(frame_id, symbol_id)
                - DL_PILOT_SYMS];
=======
            = (void*)config_
                  ->dl_IQ_symbol[config_->get_dl_symbol_idx(frame_id, symbol_id)
                      - DL_PILOT_SYMS];
>>>>>>> 932ba389
#else
    int data_offset = (offset % tx_buffer_frame_num_) * config_->packet_length;
    char* cur_buffer_ptr = tx_buffer_ + data_offset;
    struct Packet* pkt = (struct Packet*)cur_buffer_ptr;
    txbuf[ch] = (void*)pkt->data;
#endif
    int last = config_->DLSymbols[0].back();
    int flags = (symbol_id != last) ? 1 // HAS_TIME
                                    : 2; // HAS_TIME & END_BURST, fixme
    long long frameTime = ((long long)frame_id << 32) | (symbol_id << 16);
    radioconfig_->radioTx(ant_id / nChannels, txbuf, flags, frameTime);

    if (kDebugBSSender) {
        printf("In TX thread %d: Transmitted frame %d, symbol %d, "
               "ant %d, offset: %d, msg_queue_length: %zu\n",
            tid, frame_id, symbol_id, ant_id, offset,
            message_queue_->size_approx());
    }

    Event_data tx_message(EventType::kPacketTX, offset);
    moodycamel::ProducerToken* local_ptok = rx_ptoks_[tid];
    if (!message_queue_->enqueue(*local_ptok, tx_message)) {
        printf("socket message enqueue failed\n");
        exit(0);
    }
    return offset;
}<|MERGE_RESOLUTION|>--- conflicted
+++ resolved
@@ -210,14 +210,8 @@
         txbuf[ch] = config_->pilot_ci16.data();
     else
         txbuf[ch]
-<<<<<<< HEAD
-            = (void*)config_->dl_iq_t[config_->getDlSFIndex(frame_id, symbol_id)
+            = (void*)config_->dl_iq_t[config_->get_dl_symbol_idx(frame_id, symbol_id)
                 - DL_PILOT_SYMS];
-=======
-            = (void*)config_
-                  ->dl_IQ_symbol[config_->get_dl_symbol_idx(frame_id, symbol_id)
-                      - DL_PILOT_SYMS];
->>>>>>> 932ba389
 #else
     int data_offset = (offset % tx_buffer_frame_num_) * config_->packet_length;
     char* cur_buffer_ptr = tx_buffer_ + data_offset;
