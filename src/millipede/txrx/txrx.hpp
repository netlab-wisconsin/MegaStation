/**
 * Author: Jian Ding
 * Email: jianding17@gmail.com
 *
 */

#ifndef PACKETTXRX
#define PACKETTXRX

#include "Symbols.hpp"
#include "buffer.hpp"
#include "concurrentqueue.h"
#include "gettime.h"
#include "net.hpp"
#include "offset.h"
#include <algorithm>
#include <arpa/inet.h>
#include <cassert>
#include <chrono>
#include <ctime>
#include <fcntl.h>
#include <iostream>
#include <mutex>
#include <netinet/in.h>
#include <numeric>
#include <pthread.h>
#include <stdio.h> /* for fprintf */
#include <stdlib.h>
#include <string.h> /* for memcpy */
#include <sys/ioctl.h>
#include <sys/socket.h>
#include <sys/types.h>
#include <unistd.h>
#include <vector>

#ifdef USE_ARGOS
#include "radio_lib.hpp"
#else
#include "config.hpp"
#endif

#ifdef USE_DPDK
#include <inttypes.h>
#include <rte_arp.h>
#include <rte_byteorder.h>
#include <rte_cycles.h>
#include <rte_debug.h>
#include <rte_distributor.h>
#include <rte_eal.h>
#include <rte_ethdev.h>
#include <rte_ether.h>
#include <rte_flow.h>
#include <rte_ip.h>
#include <rte_malloc.h>
#include <rte_pause.h>
#include <rte_prefetch.h>
#include <rte_udp.h>
#endif

#define RX_RING_SIZE 8192 * 4
#define TX_RING_SIZE 8192 * 4

#define NUM_MBUFS ((32 * 1024) - 1)
#define MBUF_SIZE 128 + (sizeof(int) * 16 + sizeof(ushort) * OFDM_FRAME_LEN * 2)
#define MBUF_CACHE_SIZE 128
#define BURST_SIZE 16

#define ETH_HDRLEN 14
#define IP4_HDRLEN 20
#define UDP_HDRLEN 8
#define MAX_JUMBO_FRAME_SIZE 9600 // 9600
#define EMPTY_MASK 0x0
#define FULL_MASK 0xffffffff

typedef unsigned short ushort;
class PacketTXRX {
public:
    //     // use for create pthread
    //     struct PacketTXRXContext
    //     {
    //         PacketTXRX *ptr;
    //         int tid;
    //     };

public:
    PacketTXRX(Config* cfg, int COMM_THREAD_NUM = 1, int in_core_offset = 1);
    /**
     * COMM_THREAD_NUM: socket thread number
     * in_queue: message queue to communicate with main thread
     */
    PacketTXRX(Config* cfg, int COMM_THREAD_NUM, int in_core_offset,
        moodycamel::ConcurrentQueue<Event_data>* in_queue_message,
        moodycamel::ConcurrentQueue<Event_data>* in_queue_task,
        moodycamel::ProducerToken** in_rx_ptoks,
        moodycamel::ProducerToken** in_tx_ptoks);
    ~PacketTXRX();

#ifdef USE_DPDK
    int nic_dpdk_init(uint16_t port, struct rte_mempool* mbuf_pool);
    int process_arp(
        struct rte_mbuf* mbuf, struct ether_hdr* eth_h, int len, int tid);
#endif

    /**
     * called in main threads to start the socket threads
     * in_buffer: ring buffer to save packets
     * in_buffer_status: record the status of each memory block (0: empty, 1:
     * full) in_buffer_frame_num: number of packets the ring buffer could hold
     * in_buffer_length: size of ring buffer
     * in_core_id: attach socket threads to {in_core_id, ..., in_core_id +
     * COMM_THREAD_NUM - 1}
     */
    bool startTXRX(Table<char>& in_buffer, Table<int>& in_buffer_status,
        int in_buffer_frame_num, long long in_buffer_length,
        Table<double>& in_frame_start, char* in_tx_buffer,
        int* in_tx_buffer_status, int in_tx_buffer_frame_num,
        int in_tx_buffer_length);
    /**
     * receive thread
     */
    void* loopTXRX(int tid);
#if USE_IPV4
    typedef struct sockaddr_in sockaddr_t;
#else
    typedef struct sockaddr_in6 sockaddr_t;
#endif
    int dequeue_send(int tid);
<<<<<<< HEAD
    struct Packet* recv_enqueue(int tid, int comm_id, int rx_offset);
=======
    struct Packet* recv_enqueue(int tid, int radio_id, int rx_offset);
>>>>>>> e22ad18e
#ifdef USE_DPDK
    static void* loopRecv_DPDK(void* context);
#endif

private:
#if USE_IPV4
    struct sockaddr_in* servaddr_; /* server address */
#else
    struct sockaddr_in6* servaddr_; /* server address */
#endif
    int* socket_;

    pthread_mutex_t mutex = PTHREAD_MUTEX_INITIALIZER;
    pthread_cond_t cond = PTHREAD_COND_INITIALIZER;

#ifdef USE_DPDK
    struct ether_addr server_eth_addr;
    uint32_t src_addr;
    uint32_t dst_addr;
    int src_port_start = 6000;
    int dst_port_start = 8000;
#endif

    Table<char>* buffer_;
    Table<int>* buffer_status_;
    long long buffer_length_;
    int buffer_frame_num_;

    char* tx_buffer_;
    int* tx_buffer_status_;
    long long tx_buffer_length_;
    int tx_buffer_frame_num_;
    // float *tx_data_buffer_;

    int comm_thread_num_;

    Table<double>* frame_start_;
    // pointer of message_queue_
    moodycamel::ConcurrentQueue<Event_data>* message_queue_;
    moodycamel::ConcurrentQueue<Event_data>* task_queue_;
    moodycamel::ProducerToken** rx_ptoks_;
    moodycamel::ProducerToken** tx_ptoks_;
    int core_id_;
    int tx_core_id_;

    // PacketTXRXContext* tx_context;
    // PacketTXRXContext* rx_context;

    Config* config_;
#if USE_ARGOS
    RadioConfig* radioconfig_;
#endif
};

#endif<|MERGE_RESOLUTION|>--- conflicted
+++ resolved
@@ -125,11 +125,7 @@
     typedef struct sockaddr_in6 sockaddr_t;
 #endif
     int dequeue_send(int tid);
-<<<<<<< HEAD
-    struct Packet* recv_enqueue(int tid, int comm_id, int rx_offset);
-=======
     struct Packet* recv_enqueue(int tid, int radio_id, int rx_offset);
->>>>>>> e22ad18e
 #ifdef USE_DPDK
     static void* loopRecv_DPDK(void* context);
 #endif
