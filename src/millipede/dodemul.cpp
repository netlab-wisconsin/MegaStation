/**
 * Author: Jian Ding
 * Email: jianding17@gmail.com
 *
 */
#include "dodemul.hpp"
#include "concurrent_queue_wrapper.hpp"

DoDemul::DoDemul(Config* in_config, int in_tid, double freq_ghz,
    moodycamel::ConcurrentQueue<Event_data>& in_task_queue,
    moodycamel::ConcurrentQueue<Event_data>& complete_task_queue,
    moodycamel::ProducerToken* worker_producer_token,
    Table<complex_float>& in_data_buffer,
    Table<complex_float>& in_precoder_buffer,
    Table<complex_float>& in_pilot_buffer,
    Table<complex_float>& in_equal_buffer, Table<uint8_t>& in_demod_hard_buffer,
    Table<int8_t>& in_demod_soft_buffer, Stats* in_stats_manager)
    : Doer(in_config, in_tid, freq_ghz, in_task_queue, complete_task_queue,
          worker_producer_token)
    , data_buffer_(in_data_buffer)
    , precoder_buffer_(in_precoder_buffer)
    , pilot_buffer_(in_pilot_buffer)
    , equal_buffer_(in_equal_buffer)
    , demod_hard_buffer_(in_demod_hard_buffer)
    , demod_soft_buffer_(in_demod_soft_buffer)
{
    duration_stat
        = in_stats_manager->get_duration_stat(DoerType::kDemul, in_tid);

    alloc_buffer_1d(&spm_buffer, 8 * cfg->BS_ANT_NUM, 64, 0);
    alloc_buffer_1d(
        &equaled_buffer_temp, cfg->demul_block_size * cfg->UE_NUM, 64, 0);
    alloc_buffer_1d(&equaled_buffer_temp_transposed,
        cfg->demul_block_size * cfg->UE_NUM, 64, 0);

    cx_float* ue_pilot_ptr = (cx_float*)cfg->ue_specific_pilot[0];
    cx_fmat mat_pilot_data(
        ue_pilot_ptr, cfg->OFDM_DATA_NUM, cfg->UE_ANT_NUM, false);
    ue_pilot_data = mat_pilot_data.st();

    ue_num_simd256 = cfg->UE_NUM / double_num_in_simd256;
}

DoDemul::~DoDemul()
{
    free_buffer_1d(&spm_buffer);
    free_buffer_1d(&equaled_buffer_temp);
    free_buffer_1d(&equaled_buffer_temp_transposed);
}

Event_data DoDemul::launch(size_t tag)
{
<<<<<<< HEAD
    size_t frame_id = demul_tag_t(tag).frame_id;
    size_t symbol_id = demul_tag_t(tag).symbol_idx_ul;
    size_t total_data_symbol_idx
        = (frame_id * cfg->ul_data_symbol_num_perframe) + symbol_id;
    size_t base_sc_id = demul_tag_t(tag).base_sc_id;
=======
    size_t frame_id = gen_tag_t(tag).frame_id;
    size_t total_data_symbol_idx = (frame_id * cfg->ul_data_symbol_num_perframe)
        + gen_tag_t(tag).symbol_id;
    size_t base_sc_id = gen_tag_t(tag).base_sc_id;
>>>>>>> 5b77b87c

    size_t start_tsc = worker_rdtsc();

    if (kDebugPrintInTask) {
        printf("In doDemul tid %d: frame: %zu, symbol: %zu, subcarrier: %zu \n",
            tid, frame_id, gen_tag_t(tag).symbol_id, base_sc_id);
    }

    int transpose_block_size = cfg->transpose_block_size;
    int gather_step_size = 8 * transpose_block_size;
    __m256i index = _mm256_setr_epi32(0, 1, transpose_block_size * 2,
        transpose_block_size * 2 + 1, transpose_block_size * 4,
        transpose_block_size * 4 + 1, transpose_block_size * 6,
        transpose_block_size * 6 + 1);

    int max_sc_ite
        = std::min(cfg->demul_block_size, cfg->OFDM_DATA_NUM - base_sc_id);
    /* Iterate through cache lines (each cache line has 8 subcarriers) */
    for (int i = 0; i < max_sc_ite / 8; i++) {
        size_t start_tsc1 = worker_rdtsc();

        /* gather data for all antennas and 8 subcarriers in the same cache line
         * 1 subcarrier and 4 ants per iteration */
        int cur_block_id = (base_sc_id + i * 8) / transpose_block_size;
        int sc_inblock_idx = (base_sc_id + i * 8) % transpose_block_size;
        int cur_sc_offset
            = cur_block_id * transpose_block_size * cfg->BS_ANT_NUM
            + sc_inblock_idx;
        float* src_data_ptr
            = (float*)data_buffer_[total_data_symbol_idx] + cur_sc_offset * 2;
        float* tar_data_ptr = (float*)spm_buffer;
        for (size_t ant_idx = 0; ant_idx < cfg->BS_ANT_NUM; ant_idx += 4) {
            for (int j = 0; j < 8; j++) {
                __m256 data_rx
                    = _mm256_i32gather_ps(src_data_ptr + j * 2, index, 4);
                _mm256_store_ps(
                    tar_data_ptr + j * cfg->BS_ANT_NUM * 2, data_rx);
            }
            src_data_ptr += gather_step_size;
            tar_data_ptr += 8;
        }
        duration_stat->task_duration[1] += worker_rdtsc() - start_tsc1;

        /* computation for 8 subcarriers */
        for (int j = 0; j < 8; j++) {
            /* create input data matrix */
            cx_float* data_ptr = (cx_float*)(spm_buffer + j * cfg->BS_ANT_NUM);
            cx_fmat mat_data(data_ptr, cfg->BS_ANT_NUM, 1, false);

            /* create input precoder matrix */
            int cur_sc_id = i * 8 + j + base_sc_id;
            int precoder_offset = frame_id * cfg->OFDM_DATA_NUM + cur_sc_id;
            if (cfg->freq_orthogonal_pilot)
                precoder_offset = precoder_offset - cur_sc_id % cfg->UE_NUM;
            cx_float* precoder_ptr
                = (cx_float*)precoder_buffer_[precoder_offset];
            cx_fmat mat_precoder(
                precoder_ptr, cfg->UE_NUM, cfg->BS_ANT_NUM, false);
            // cout<<"Precoder: "<< mat_precoder<<endl;
            // cout << "Raw data: " << mat_data.st() <<endl;

#if EXPORT_CONSTELLATION
            cx_float* equal_ptr
                = (cx_float*)(&equal_buffer_[total_data_symbol_idx]
                                            [cur_sc_id * cfg->UE_NUM]);
#else
            cx_float* equal_ptr
                = (cx_float*)(&equaled_buffer_temp[(cur_sc_id - base_sc_id)
                    * cfg->UE_NUM]);
#endif
            /* create output matrix for equalization */
            cx_fmat mat_equaled(equal_ptr, cfg->UE_NUM, 1, false);

            size_t start_tsc2 = worker_rdtsc();
            /* perform computation for equalization */
            mat_equaled = mat_precoder * mat_data;
            if (symbol_id < cfg->UL_PILOT_SYMS) { // calc new phase shift
                cx_float* phase_shift_ptr = (cx_float*)pilot_buffer_[frame_id];
                cx_fmat mat_phase_shift(phase_shift_ptr, cfg->UE_NUM, 1, false);
                mat_phase_shift
                    += mat_equaled % conj(ue_pilot_data.col(cur_sc_id));
            } else { // apply previously calc'ed phase shift to data
                cx_fmat mat_phase_shift_w = zeros<cx_fmat>(cfg->UE_NUM, 1);
                float w = 1;
                for (size_t fr = 1; fr <= moving_avg_sz; fr++) {
                    size_t prev_frame = (frame_id + fr + TASK_BUFFER_FRAME_NUM)
                        % TASK_BUFFER_FRAME_NUM;
                    cx_float* phase_shift_ptr
                        = (cx_float*)pilot_buffer_[prev_frame];
                    cx_fmat mat_phase_shift(
                        phase_shift_ptr, cfg->UE_NUM, 1, false);
                    w *= fr < moving_avg_sz ? 0.5 : 1;
                    mat_phase_shift_w += w * mat_phase_shift;
                }
                mat_phase_shift_w /= moving_avg_sz;
                cx_fmat mat_phase_correct
                    = zeros<cx_fmat>(size(mat_phase_shift_w));
                mat_phase_correct.set_imag(
                    arg(mat_phase_shift_w / cfg->OFDM_DATA_NUM));
                mat_equaled %= exp(mat_phase_correct);
            }

            size_t start_tsc3 = worker_rdtsc();
            duration_stat->task_duration[2] += start_tsc3 - start_tsc2;
            // cout << "Equaled data sc "<<cur_sc_id<<": "<<mat_equaled.st();

#ifndef USE_LDPC
            /* decode with hard decision */
            uint8_t* demul_ptr = (&demod_hard_buffer_[total_data_symbol_idx]
                                                     [cur_sc_id * cfg->UE_NUM]);
            demod_16qam_hard_avx2((float*)equal_ptr, demul_ptr, cfg->UE_NUM);
            // cout<< "Demuled data:";
            // for (int ue_idx = 0; ue_idx < cfg->UE_NUM; ue_idx++)
            //     cout<<+*(demul_ptr+ue_idx)<<" ";
            // cout<<endl;
            // cout<<endl;
#endif

            duration_stat->task_duration[3] += worker_rdtsc() - start_tsc3;
            duration_stat->task_count++;
        }
    }

#ifdef USE_LDPC
    __m256i index2 = _mm256_setr_epi32(0, 1, cfg->UE_NUM * 2,
        cfg->UE_NUM * 2 + 1, cfg->UE_NUM * 4, cfg->UE_NUM * 4 + 1,
        cfg->UE_NUM * 6, cfg->UE_NUM * 6 + 1);
    float* equal_T_ptr = (float*)(equaled_buffer_temp_transposed);
    for (int i = 0; i < cfg->UE_NUM; i++) {
        float* equal_ptr = (float*)(equaled_buffer_temp + i);
        int8_t* demul_ptr
            = (&demod_soft_buffer_[total_data_symbol_idx]
                                  [(cfg->OFDM_DATA_NUM * i + base_sc_id)
                                      * cfg->mod_type]);
        for (int j = 0; j < max_sc_ite / double_num_in_simd256; j++) {
            __m256 equal_T_temp = _mm256_i32gather_ps(equal_ptr, index2, 4);
            _mm256_store_ps(equal_T_ptr, equal_T_temp);
            equal_T_ptr += 8;
            equal_ptr += cfg->UE_NUM * double_num_in_simd256 * 2;
        }
        int num_sc_avx2 = (max_sc_ite / 16) * 16;
        int rest = max_sc_ite % 16;
        // demod_16qam_soft_sse((equal_T_ptr - max_sc_ite * 2), demul_ptr,
        // max_sc_ite);
        demod_16qam_soft_avx2(
            (equal_T_ptr - max_sc_ite * 2), demul_ptr, num_sc_avx2);
        if (rest > 0)
            demod_16qam_soft_sse(
                (equal_T_ptr - max_sc_ite * 2 + num_sc_avx2 * 2),
                demul_ptr + cfg->mod_type * num_sc_avx2, rest);
        // printf("In doDemul thread %d: frame: %d, symbol: %d, sc_id: %d \n",
        // tid, frame_id, current_data_symbol_id, sc_id); cout<< "Demuled
        // data: \n"; cout<<"UE "<<i<<": "; for (int k = 0; k < max_sc_ite *
        // cfg->mod_order; k++)
        //     printf("%i ", demul_ptr[k]);
        // cout<<endl;
    }
#endif

    duration_stat->task_duration[0] += worker_rdtsc() - start_tsc;
    // if (duration > 500)
    //     printf("Thread %d Demul takes %.2f\n", tid, duration);

    return Event_data(EventType::kDemul, tag);
}

// Currently unused
Event_data DoDemul::DemulSingleSC(size_t offset)
{
    size_t start_tsc = worker_rdtsc();

    int sc_id = (offset % cfg->demul_events_per_symbol) * cfg->demul_block_size;
    int total_data_symbol_id = offset / cfg->demul_events_per_symbol;
    int data_symbol_num_perframe = cfg->data_symbol_num_perframe;
    int frame_id = total_data_symbol_id / data_symbol_num_perframe;
    int current_data_symbol_id
        = total_data_symbol_id % data_symbol_num_perframe;
    if (kDebugPrintInTask) {
        printf("In doDemul thread %d: frame: %d, symbol: %d, subcarrier: %d \n",
            tid, frame_id, current_data_symbol_id, sc_id);
    }
    // int symbol_offset = symbol_num_perframe * frame_id + UE_NUM +
    // current_data_symbol_id;

    int transpose_block_size = cfg->transpose_block_size;
    int gather_step_size = 8 * transpose_block_size;

    __m256i index = _mm256_setr_epi32(0, 1, transpose_block_size * 2,
        transpose_block_size * 2 + 1, transpose_block_size * 4,
        transpose_block_size * 4 + 1, transpose_block_size * 6,
        transpose_block_size * 6 + 1);

    int cur_block_id = sc_id / transpose_block_size;
    int sc_inblock_idx = sc_id % transpose_block_size;
    int cur_sc_offset = cur_block_id * transpose_block_size * cfg->BS_ANT_NUM
        + sc_inblock_idx;
    float* tar_data_ptr = (float*)spm_buffer;
    float* src_data_ptr
        = (float*)data_buffer_[total_data_symbol_id] + cur_sc_offset * 2;
    for (size_t ant_idx = 0; ant_idx < cfg->BS_ANT_NUM; ant_idx += 4) {
        __m256 data_rx = _mm256_i32gather_ps(src_data_ptr, index, 4);
        _mm256_store_ps(tar_data_ptr, data_rx);
        src_data_ptr += gather_step_size;
        tar_data_ptr += 8;
    }

    // mat_data size: cfg->BS_ANT_NUM \times 1
    cx_float* data_ptr = (cx_float*)(spm_buffer);
    cx_fmat mat_data(data_ptr, cfg->BS_ANT_NUM, 1, false);
    // cout<< "Raw data: " << mat_data.st()<<endl;

    // mat_precoder size: cfg->UE_NUM \times cfg->BS_ANT_NUM
    int precoder_offset = frame_id * cfg->OFDM_DATA_NUM + sc_id;
    cx_float* precoder_ptr = (cx_float*)precoder_buffer_[precoder_offset];

    cx_fmat mat_precoder(precoder_ptr, cfg->UE_NUM, cfg->BS_ANT_NUM, false);
    // cout<<"Precoder: "<< mat_precoder<<endl;

    // mat_demuled size: cfg->UE_NUM \times 1
    cx_float* equal_ptr = (cx_float*)(&equal_buffer_[total_data_symbol_id]
                                                    [sc_id * cfg->UE_NUM]);
    cx_fmat mat_equaled(equal_ptr, cfg->UE_NUM, 1, false);

    // Demodulation
    uint8_t* demul_ptr
        = (&demod_hard_buffer_[total_data_symbol_id][sc_id * cfg->UE_NUM]);

    // Equalization
    mat_equaled = mat_precoder * mat_data;
    // cout << "Equaled data: "<<mat_equaled.st()<<endl;

    // Hard decision
    demod_16qam_hard_loop((float*)equal_ptr, demul_ptr, cfg->UE_NUM);
    printf("In doDemul thread %d: frame: %d, symbol: %d, subcarrier: %d \n",
        tid, frame_id, current_data_symbol_id, sc_id);
    cout << "Demuled data: ";
    for (size_t ue_idx = 0; ue_idx < cfg->UE_NUM; ue_idx++) {
        cout << *(demul_ptr + ue_idx) << "  ";
    }
    cout << endl;

    duration_stat->task_duration[1] += worker_rdtsc() - start_tsc;
    duration_stat->task_duration[0] += worker_rdtsc() - start_tsc;
    duration_stat->task_count++;
    return Event_data(EventType::kDemul, offset);
}<|MERGE_RESOLUTION|>--- conflicted
+++ resolved
@@ -50,18 +50,11 @@
 
 Event_data DoDemul::launch(size_t tag)
 {
-<<<<<<< HEAD
-    size_t frame_id = demul_tag_t(tag).frame_id;
-    size_t symbol_id = demul_tag_t(tag).symbol_idx_ul;
-    size_t total_data_symbol_idx
-        = (frame_id * cfg->ul_data_symbol_num_perframe) + symbol_id;
-    size_t base_sc_id = demul_tag_t(tag).base_sc_id;
-=======
     size_t frame_id = gen_tag_t(tag).frame_id;
+    size_t symbol_id = gen_tag_t(tag).symbol_id;
     size_t total_data_symbol_idx = (frame_id * cfg->ul_data_symbol_num_perframe)
-        + gen_tag_t(tag).symbol_id;
+        + symbol_id;
     size_t base_sc_id = gen_tag_t(tag).base_sc_id;
->>>>>>> 5b77b87c
 
     size_t start_tsc = worker_rdtsc();
 
