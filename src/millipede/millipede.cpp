--- conflicted
+++ resolved
@@ -56,10 +56,7 @@
 #else
     create_threads(Worker, 0, TASK_THREAD_NUM);
 #endif
-<<<<<<< HEAD
-=======
     // stats_manager_.reset(new Stats(config_, 4, TASK_THREAD_NUM, FFT_THREAD_NUM, ZF_THREAD_NUM, DEMUL_THREAD_NUM));
->>>>>>> 0655ddb2
 }
 
 Millipede::~Millipede()
@@ -251,7 +248,7 @@
                             }
                             schedule_demul_task(frame_id, start_subframe_id, end_subframe_id, consumer_demul);
                         }
-                    } else if (cfg_->isCalDlPilot(frame_id, subframe_id) || cfg_->isCalUlPilot(frame_id, subframe_id)) {
+                    } else if (config_->isCalDlPilot(frame_id, subframe_id) || config_->isCalUlPilot(frame_id, subframe_id)) {
                         fft_stats_.symbol_cal_count[frame_id]++;
                         print_per_subframe_done(PRINT_FFT_CAL, fft_stats_.frame_count - 1, frame_id, subframe_id);
                         if (fft_stats_.symbol_cal_count[frame_id] == fft_stats_.max_symbol_cal_count) {
@@ -499,14 +496,8 @@
     Consumer consumer(complete_task_queue_, *task_ptoks_ptr[tid]);
 
     /* initialize operators */
-<<<<<<< HEAD
-    auto computeFFT = new DoFFT(cfg_, tid, consumer,
-        socket_buffer_, socket_buffer_status_,
-        data_buffer_, csi_buffer_, calib_buffer_,
-=======
     auto computeFFT = new DoFFT(config_, tid, fft_queue_, consumer,
-        socket_buffer_, socket_buffer_status_, data_buffer_, csi_buffer_,
->>>>>>> 0655ddb2
+        socket_buffer_, socket_buffer_status_, data_buffer_, csi_buffer_, calib_buffer_,  
         stats_manager_);
 
     auto computeIFFT = new DoIFFT(config_, tid, ifft_queue_, consumer,
@@ -532,16 +523,16 @@
     auto* computeDecoding = new DoDecode(config_, tid, decode_queue_, consumer,
         demod_soft_buffer_, decoded_buffer_, stats_manager_);
 #endif
-    auto* rc = new Reciprocity(cfg_, tid, consumer,
+    auto* computeReciprocity = new Reciprocity(config_, tid, rc_queue_, consumer,
         calib_buffer_, recip_buffer_, stats_manager_);
 
     int queue_num;
     Doer** computers;
 #ifdef USE_LDPC
-    Doer* compute_DL_LDPC[] = { computeIFFT, computePrecode, computeEncoding, computeZF, computeFFT };
+    Doer* compute_DL_LDPC[] = { computeIFFT, computePrecode, computeEncoding, computeZF, computeReciprocity, computeFFT };
     Doer* compute_UL_LDPC[] = { computeZF, computeFFT, computeDemul, computeDecode };
 #else
-    Doer* compute_DL[] = { computeIFFT, computePrecode, computeZF, computeFFT };
+    Doer* compute_DL[] = { computeIFFT, computePrecode, computeZF, computeReciprocity, computeFFT };
     Doer* compute_UL[] = { computeZF, computeFFT, computeDemul };
 #endif
 
@@ -565,58 +556,9 @@
 #endif
 
     while (true) {
-<<<<<<< HEAD
-        switch (dequeue_order[dequeue_idx]) {
-        case TASK_IFFT:
-            ret = ifft_queue_.try_dequeue(event);
-            if (ret)
-                computeIFFT->IFFT(event.data);
-            break;
-        case TASK_PRECODE:
-            ret = precode_queue_.try_dequeue(event);
-            if (ret)
-                computePrecode->Precode(event.data);
-            break;
-#ifdef USE_LDPC
-        case TASK_ENCODE:
-            ret = encode_queue_.try_dequeue(event);
-            if (ret)
-                computeCoding->Encode(event.data);
-            break;
-        case TASK_DECODE:
-            ret = decode_queue_.try_dequeue(event);
-            if (ret)
-                computeCoding->Decode(event.data);
-            break;
-#endif
-        case TASK_ZF:
-            ret = zf_queue_.try_dequeue(event);
-            if (ret)
-                computeZF->ZF(event.data);
-            break;
-        case TASK_RC:
-            ret = rc_queue_.try_dequeue(event);
-            if (ret)
-                rc->computeReciprocityCalib(event.data);
-            break;
-        case TASK_FFT:
-            ret = fft_queue_.try_dequeue(event);
-            if (ret)
-                computeFFT->FFT(event.data);
-            break;
-        case TASK_DEMUL:
-            ret = demul_queue_.try_dequeue(event);
-            if (ret)
-                computeDemul->Demul(event.data);
-            break;
-        default:
-            printf("ERROR: unsupported task type in dequeue\n");
-            exit(0);
-=======
         for (int i = 0; i < queue_num; i++) {
             if (computers[i]->try_launch())
                 break;
->>>>>>> 0655ddb2
         }
     }
 }
@@ -628,14 +570,8 @@
     Consumer consumer(complete_task_queue_, *task_ptoks_ptr[tid]);
 
     /* initialize IFFT operator */
-<<<<<<< HEAD
-    auto computeFFT = new DoFFT(cfg_, tid, consumer,
-        socket_buffer_, socket_buffer_status_,
-        data_buffer_, csi_buffer_, calib_buffer_,
-=======
     auto computeFFT = new DoFFT(config_, tid, fft_queue_, consumer,
-        socket_buffer_, socket_buffer_status_, data_buffer_, csi_buffer_,
->>>>>>> 0655ddb2
+        socket_buffer_, socket_buffer_status_, data_buffer_, csi_buffer_, calib_buffer_,  
         stats_manager_);
     auto computeIFFT = new DoIFFT(config_, tid, ifft_queue_, consumer,
         dl_ifft_buffer_, dl_socket_buffer_, stats_manager_);
@@ -800,7 +736,6 @@
 void Millipede::schedule_zf_task(int frame_id, Consumer const& consumer)
 {
     /* schedule normal ZF for all data subcarriers */
-    int data_subframe_num_perframe = config_->data_symbol_num_perframe;
     Event_data do_zf_task;
     do_zf_task.event_type = TASK_ZF;
     do_zf_task.data = frame_id * OFDM_DATA_NUM;
@@ -1170,13 +1105,9 @@
     alloc_buffer_1d(&dl_socket_buffer_status_, dl_socket_buffer_status_size_, 64, 1);
     dl_ifft_buffer_.calloc(BS_ANT_NUM * TASK_BUFFER_SUBFRAME_NUM, OFDM_CA_NUM, 64);
     dl_precoder_buffer_.malloc(OFDM_DATA_NUM * TASK_BUFFER_FRAME_NUM, UE_NUM * BS_ANT_NUM, 64);
-<<<<<<< HEAD
-    dl_encoded_buffer_.malloc(data_subframe_num_perframe * TASK_BUFFER_FRAME_NUM, OFDM_DATA_NUM * UE_NUM, 64);
+    dl_encoded_buffer_.malloc(TASK_BUFFER_SUBFRAME_NUM, OFDM_DATA_NUM * UE_NUM, 64);
     recip_buffer_.malloc(OFDM_DATA_NUM, BS_ANT_NUM, 64);
     calib_buffer_.malloc(TASK_BUFFER_FRAME_NUM, OFDM_DATA_NUM * BS_ANT_NUM, 64);
-=======
-    dl_encoded_buffer_.malloc(TASK_BUFFER_SUBFRAME_NUM, OFDM_DATA_NUM * UE_NUM, 64);
->>>>>>> 0655ddb2
 
     encode_stats_.init(LDPC_config.nblocksInSymbol * UE_NUM, dl_data_subframe_num_perframe,
         TASK_BUFFER_FRAME_NUM, data_subframe_num_perframe, 64);
