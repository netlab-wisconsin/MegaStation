--- conflicted
+++ resolved
@@ -321,10 +321,7 @@
 #ifndef USE_LDPC
 #if !BIGSTATION
                         schedule_delayed_fft_tasks(demul_stats_.frame_count, frame_id, data_subframe_id, consumer_fft);
-<<<<<<< HEAD
-=======
 #else
->>>>>>> c0b81057
                         demul_stats_.symbol_count[frame_id] = 0;
 #endif
                         stats_manager_->update_stats_in_functions_uplink(demul_stats_.frame_count);
@@ -364,10 +361,7 @@
                     if (++decode_stats_.symbol_count[frame_id] == decode_stats_.max_symbol_count) {
 #if !BIGSTATION
                         schedule_delayed_fft_tasks(decode_stats_.frame_count, frame_id, data_subframe_id, consumer_fft);
-<<<<<<< HEAD
-=======
 #else
->>>>>>> c0b81057
                         prev_frame_counter[frame_id] = 0;
 #endif
                         stats_manager_->update_decode_processed(decode_stats_.frame_count);
@@ -719,11 +713,7 @@
 }
 
 #if !BIGSTATION
-<<<<<<< HEAD
-bool Millipede::schedule_delayed_fft_tasks(int frame_count, int frame_id, int data_subframe_id,
-=======
 void Millipede::schedule_delayed_fft_tasks(int frame_count, int frame_id, int data_subframe_id,
->>>>>>> c0b81057
     Consumer const& consumer)
 {
     frame_id = (frame_id + 1) % TASK_BUFFER_FRAME_NUM;
@@ -739,9 +729,7 @@
         else
             printf("Main thread in demul: schedule fft for %d packets for frame %d is done\n", delay_fft_queue_cnt[frame_id], frame_id);
 #endif
-        return (true);
-    }
-    return (false);
+    }
 }
 #endif /* !BIGSTATION */
 
