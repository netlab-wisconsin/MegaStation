--- conflicted
+++ resolved
@@ -358,12 +358,6 @@
                     print_per_subframe_done(PRINT_DECODE, decode_stats_.frame_count, frame_id, data_subframe_id);
                     if (decode_stats_.last_symbol(frame_id)) {
                         schedule_delayed_fft_tasks(decode_stats_.frame_count, frame_id, data_subframe_id, consumer_fft);
-<<<<<<< HEAD
-#if BIGSTATION
-                        decode_stats_.symbol_count[frame_id] = 0;
-#endif
-=======
->>>>>>> 507d8fbb
                         stats_manager_->update_decode_processed(decode_stats_.frame_count);
                         print_per_frame_done(PRINT_DECODE, decode_stats_.frame_count, frame_id);
                         stats_manager_->update_stats_in_functions_uplink(decode_stats_.frame_count);
@@ -717,9 +711,6 @@
             int offset_rx = delay_fft_queue[frame_id][i];
             schedule_fft_task(offset_rx, frame_count + 1, frame_id, data_subframe_id + UE_NUM, 0, consumer);
         }
-#if !BIGSTATION
-        prev_frame_counter[(frame_id + TASK_BUFFER_FRAME_NUM - 1) % TASK_BUFFER_FRAME_NUM] = 0;
-#endif
         delay_fft_queue_cnt[frame_id] = 0;
 #if DEBUG_PRINT_PER_FRAME_ENTER_QUEUE
         if (config_->downlink_mode)
