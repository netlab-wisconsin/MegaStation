--- conflicted
+++ resolved
@@ -731,12 +731,8 @@
     int data_subframe_num_perframe = config_->data_symbol_num_perframe;
     Event_data do_zf_task;
     do_zf_task.event_type = TASK_ZF;
-<<<<<<< HEAD
-    do_zf_task.data = frame_id * data_subframe_num_perframe;
     int OFDM_DATA_NUM = config_->OFDM_DATA_NUM;
-=======
     do_zf_task.data = frame_id * OFDM_DATA_NUM;
->>>>>>> 0655ddb2
     int zf_block_num = 1 + (OFDM_DATA_NUM - 1) / config_->zf_block_size;
     for (int i = 0; i < zf_block_num; i++) {
         consumer.try_handle(do_zf_task);
