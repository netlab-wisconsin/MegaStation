--- conflicted
+++ resolved
@@ -72,23 +72,14 @@
 
 void Millipede::start()
 {
-<<<<<<< HEAD
+    auto& cfg = config_;
+
     /* start txrx receiver */
     if (!receiver_->startTXRX(socket_buffer_, socket_buffer_status_,
             socket_buffer_status_size_, socket_buffer_size_,
             stats_manager_->frame_start, dl_socket_buffer_,
             dl_socket_buffer_status_, dl_socket_buffer_status_size_,
             dl_socket_buffer_size_)) {
-=======
-    auto& cfg = config_;
-
-    /* Start uplink receiver */
-    std::vector<pthread_t> rx_threads = receiver_->startRecv(socket_buffer_,
-        socket_buffer_status_, socket_buffer_status_size_, socket_buffer_size_,
-        stats_manager_->frame_start);
-#ifdef USE_ARGOS
-    if (rx_threads.size() == 0) {
->>>>>>> 63fa3023
         this->stop();
         return;
     }
@@ -136,8 +127,6 @@
     moodycamel::ConsumerToken ctok(message_queue_);
     moodycamel::ConsumerToken ctok_complete(complete_task_queue_);
 
-<<<<<<< HEAD
-=======
     std::vector<pthread_t> tx_threads;
     if (config_->dl_data_symbol_num_perframe > 0) {
         /* Start downlink transmitter */
@@ -146,7 +135,6 @@
                 dl_socket_buffer_status_size_, dl_socket_buffer_size_);
     }
 
->>>>>>> 63fa3023
     int cur_frame_id = 0;
 
     /* Counters for printing summary */
