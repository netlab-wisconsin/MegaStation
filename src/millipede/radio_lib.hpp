--- conflicted
+++ resolved
@@ -1,22 +1,14 @@
-<<<<<<< HEAD
-#include "config.hpp"
-=======
 #ifndef RADIO_LIB
 #define RADIO_LIB
 
 #include <iostream>
->>>>>>> ae47878c
+#include "config.hpp"
 #include <SoapySDR/Device.hpp>
 #include <SoapySDR/Errors.hpp>
 #include <SoapySDR/Formats.hpp>
 #include <SoapySDR/Time.hpp>
 #include <chrono>
-<<<<<<< HEAD
 #include <complex>
-=======
-#include <string>
-#include <cstdint>
->>>>>>> ae47878c
 #include <csignal>
 #include <cstddef>
 #include <cstdint>
@@ -30,15 +22,11 @@
 
 class RadioConfig {
 public:
-<<<<<<< HEAD
     RadioConfig(Config* cfg);
     static void* initBSRadio_launch(void* context);
     void initBSRadio(int tid);
-=======
-    RadioConfig(Config *cfg);
-    static void *initBSRadio(void * context);
-    static void *configureBSRadio(void * context);
->>>>>>> ae47878c
+    static void *configureBSRadio_launch(void * context);
+    static void *configureBSRadio(int tid);
     bool radioStart();
     void radioStop();
     void readSensors();
@@ -47,13 +35,8 @@
     int radioTx(size_t, void** buffs, int flags, long long& frameTime);
     int radioRx(size_t, void** buffs, long long& frameTime);
     bool doCalib() { return calib; }
-<<<<<<< HEAD
-    bool calib_proc(size_t, bool);
-    static void drain_rx_buffer(SoapySDR::Device* ibsSdrs, SoapySDR::Stream* istream, std::vector<void*> buffs, size_t symSamp);
-=======
     bool correctSampleOffset(size_t, bool);
     static void drain_rx_buffer(SoapySDR::Device * ibsSdrs, SoapySDR::Stream * istream, std::vector<void *> buffs, size_t symSamp);
->>>>>>> ae47878c
     void drain_buffers();
     void adjustDelays(std::vector<int>, size_t);
     void go();
@@ -84,10 +67,5 @@
     bool calib;
     RadioType _radioType;
     std::atomic<size_t> remainingJobs;
-<<<<<<< HEAD
 };
-=======
-    RadioConfigContext *context;
-};
-#endif
->>>>>>> ae47878c
+#endif