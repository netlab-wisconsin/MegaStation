/**
 * Author: Jian Ding
 * Email: jianding17@gmail.com
 * 
 */
#ifndef DOFFT
#define DOFFT

#include "Symbols.hpp"
#include "buffer.hpp"
#include "concurrentqueue.h"
#include "config.hpp"
#include "gettime.h"
#include "mkl_dfti.h"
#include "mufft/fft.h"
#include "offset.h"
#include "stats.hpp"
#include <iostream>
#include <stdio.h> /* for fprintf */
#include <string.h> /* for memcpy */
#include <vector>
class Consumer;

class DoFFT {
public:
<<<<<<< HEAD
    DoFFT(Config* cfg, int in_tid, Consumer& in_consumer,
        Table<char>& in_socket_buffer, Table<int>& in_socket_buffer_status,
        Table<complex_float>& in_data_buffer, Table<complex_float>& in_csi_buffer,
        Stats* in_stats_manager);
=======
    DoFFT(Config *cfg, int in_tid, int in_transpose_block_size, 
        moodycamel::ConcurrentQueue<Event_data> *in_complete_task_queue, moodycamel::ProducerToken *in_task_ptok,
        char **in_socket_buffer, int **in_socket_buffer_status, complex_float **in_data_buffer_, complex_float **in_csi_buffer, float *in_pilots,
        complex_float **in_dl_ifft_buffer, char *in_dl_socket_buffer, complex_float **calib_buffer, 
        double **in_FFT_task_duration, double **in_CSI_task_duration, int *in_FFT_task_count, int *in_CSI_task_count,
        double **in_IFFT_task_duration, int *in_IFFT_task_count, double **in_RC_task_duration, int *in_RC_task_count);
>>>>>>> ae47878c
    ~DoFFT();

    /**
     * Do FFT task for one OFDM symbol 
     * @param tid: task thread index, used for selecting muplans and task ptok
     * @param offset: offset of the OFDM symbol in socket_buffer_
     * Buffers: socket_buffer_, fft_buffer_, csi_buffer_, data_buffer_ 
     *     Input buffer: socket_buffer_
     *     Output buffer: csi_buffer_ if subframe is pilot
     *                    data_buffer_ if subframe is data
     *     Intermediate buffer: fft_buffer_ (FFT_inputs, FFT_outputs)
     * Offsets: 
     *     socket_buffer_: 
     *         dim1: socket thread index: (offset / # of OFDM symbols per thread)
     *         dim2: OFDM symbol index in this socket thread (offset - # of subframes in previous threads)
     *     FFT_inputs, FFT_outputs: 
     *         dim1: frame index * # of OFDM symbols per frame + subframe index * # of atennas + antenna index
     *         dim2: subcarrier index
     *     csi_buffer_: 
     *         dim1: frame index * FFT size + subcarrier index in the current frame
     *         dim2: user index * # of antennas + antenna index
     *     data_buffer_: 
     *         dim1: frame index * # of data subframes per frame + data subframe index
     *         dim2: transpose block index * block size * # of antennas + antenna index * block size
     * Event offset: frame index * # of subframe per frame + subframe index
     * Description: 
     *     1. copy received data (one OFDM symbol) from socket_buffer to fft_buffer_.FFT_inputs (remove CP)
     *     2. perform FFT on fft_buffer_.FFT_inputs and store results in fft_buffer_.FFT_outputs
     *     3. if subframe is pilot, do channel estimation from fft_buffer_.FFT_outputs to csi_buffer_
     *        if subframe is data, copy data from fft_buffer_.FFT_outputs to data_buffer_ and do block transpose     
     *     4. add an event to the message queue to infrom main thread the completion of this task
     */
    void FFT(int offset);

private:
    Config* config_;
    int tid;
    Consumer& consumer_;
    Table<char>& socket_buffer_;
    Table<int>& socket_buffer_status_;
    Table<complex_float>& data_buffer_;
    Table<complex_float>& csi_buffer_;
    Table<double>* FFT_task_duration;
    int* FFT_task_count;
    Table<double>* CSI_task_duration;
    int* CSI_task_count;
    DFTI_DESCRIPTOR_HANDLE mkl_handle;
    FFTBuffer fft_buffer_;
};

class DoIFFT {
public:
    DoIFFT(Config* cfg, int in_tid, Consumer& in_consumer,
        Table<complex_float>& in_dl_ifft_buffer, char* in_dl_socket_buffer,
        Stats* in_stats_manager);
    ~DoIFFT();

    /**
     * Do modulation and ifft tasks for one OFDM symbol
     * @param tid: task thread index, used for selecting task ptok
     * Buffers: dl_IQ_data_long
     *     Input buffer: dl_IQ_data_long
     *     Output buffer: dl_iffted_data_buffer_
     *     Intermediate buffer: dl_ifft_buffer_
     * Offsets: 
     *     dl_IQ_data_long_: 
     *         dim1: data subframe index in the current frame * # of users + user index
     *         dim2: subcarrier index
     *     dl_ifft_buffer_: 
     *         dim1: frame index * # of data subframes per frame * # of users + data subframe index * # of users + user index
     *         dim2: subcarrier index 
     *     dl_iffted_data_buffer_: 
     *         dim1: frame index * # of data subframes per frame + data subframe index
     *         dim2: transpose block index * block size * # of UEs + user index * block size
     * Event offset: offset
     * Description: 
     *     1. for each OFDM symbol, perform modulation and then ifft
     *     2. perform block-wise transpose on IFFT outputs and store results in dl_iffted_data_buffer_
     *     2. add an event to the message queue to infrom main thread the completion of this task
     */
    void IFFT(int offset);

private:
<<<<<<< HEAD
    Config* config_;
    int tid;
    Consumer& consumer_;
    Table<complex_float>& dl_ifft_buffer_;
    char* dl_socket_buffer_;
    ;
    Table<double>* task_duration;
    int* task_count;
=======
    Config *config_;
    size_t BS_ANT_NUM, UE_NUM;
    size_t OFDM_CA_NUM;
    size_t OFDM_DATA_NUM;
    size_t OFDM_DATA_START;
    size_t OFDM_PREFIX_LEN;
    size_t TX_PREFIX_LEN;
    size_t CP_LEN;
    size_t subframe_num_perframe, data_subframe_num_perframe;
    size_t packet_length;
    size_t packet_header_offset;
    size_t buffer_subframe_num_;

    int tid;
    int transpose_block_size;

    moodycamel::ConcurrentQueue<Event_data> *complete_task_queue_;
    moodycamel::ProducerToken *task_ptok;

    char **socket_buffer_;
    int **socket_buffer_status_;
    complex_float **data_buffer_;
    complex_float **csi_buffer_;
    complex_float **calib_buffer_;
    float *pilots_;

    char *dl_socket_buffer_;;
    complex_float **dl_ifft_buffer_;


    // int packet_length;
    double **FFT_task_duration;
    double **CSI_task_duration;
    int *FFT_task_count;
    int *CSI_task_count;
    double **IFFT_task_duration;
    int *IFFT_task_count;
    double **RC_task_duration;
    int *RC_task_count;

    FFTBuffer fft_buffer_;

>>>>>>> ae47878c
    DFTI_DESCRIPTOR_HANDLE mkl_handle;
};

#endif<|MERGE_RESOLUTION|>--- conflicted
+++ resolved
@@ -23,19 +23,11 @@
 
 class DoFFT {
 public:
-<<<<<<< HEAD
     DoFFT(Config* cfg, int in_tid, Consumer& in_consumer,
         Table<char>& in_socket_buffer, Table<int>& in_socket_buffer_status,
         Table<complex_float>& in_data_buffer, Table<complex_float>& in_csi_buffer,
+	Table<complex_float>& in_calib_buffer, 
         Stats* in_stats_manager);
-=======
-    DoFFT(Config *cfg, int in_tid, int in_transpose_block_size, 
-        moodycamel::ConcurrentQueue<Event_data> *in_complete_task_queue, moodycamel::ProducerToken *in_task_ptok,
-        char **in_socket_buffer, int **in_socket_buffer_status, complex_float **in_data_buffer_, complex_float **in_csi_buffer, float *in_pilots,
-        complex_float **in_dl_ifft_buffer, char *in_dl_socket_buffer, complex_float **calib_buffer, 
-        double **in_FFT_task_duration, double **in_CSI_task_duration, int *in_FFT_task_count, int *in_CSI_task_count,
-        double **in_IFFT_task_duration, int *in_IFFT_task_count, double **in_RC_task_duration, int *in_RC_task_count);
->>>>>>> ae47878c
     ~DoFFT();
 
     /**
@@ -78,6 +70,7 @@
     Table<int>& socket_buffer_status_;
     Table<complex_float>& data_buffer_;
     Table<complex_float>& csi_buffer_;
+    Table<complex_float>& calib_buffer_;
     Table<double>* FFT_task_duration;
     int* FFT_task_count;
     Table<double>* CSI_task_duration;
@@ -119,7 +112,6 @@
     void IFFT(int offset);
 
 private:
-<<<<<<< HEAD
     Config* config_;
     int tid;
     Consumer& consumer_;
@@ -128,50 +120,6 @@
     ;
     Table<double>* task_duration;
     int* task_count;
-=======
-    Config *config_;
-    size_t BS_ANT_NUM, UE_NUM;
-    size_t OFDM_CA_NUM;
-    size_t OFDM_DATA_NUM;
-    size_t OFDM_DATA_START;
-    size_t OFDM_PREFIX_LEN;
-    size_t TX_PREFIX_LEN;
-    size_t CP_LEN;
-    size_t subframe_num_perframe, data_subframe_num_perframe;
-    size_t packet_length;
-    size_t packet_header_offset;
-    size_t buffer_subframe_num_;
-
-    int tid;
-    int transpose_block_size;
-
-    moodycamel::ConcurrentQueue<Event_data> *complete_task_queue_;
-    moodycamel::ProducerToken *task_ptok;
-
-    char **socket_buffer_;
-    int **socket_buffer_status_;
-    complex_float **data_buffer_;
-    complex_float **csi_buffer_;
-    complex_float **calib_buffer_;
-    float *pilots_;
-
-    char *dl_socket_buffer_;;
-    complex_float **dl_ifft_buffer_;
-
-
-    // int packet_length;
-    double **FFT_task_duration;
-    double **CSI_task_duration;
-    int *FFT_task_count;
-    int *CSI_task_count;
-    double **IFFT_task_duration;
-    int *IFFT_task_count;
-    double **RC_task_duration;
-    int *RC_task_count;
-
-    FFTBuffer fft_buffer_;
-
->>>>>>> ae47878c
     DFTI_DESCRIPTOR_HANDLE mkl_handle;
 };
 
