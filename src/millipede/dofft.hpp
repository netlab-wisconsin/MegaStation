/**
 * Author: Jian Ding
 * Email: jianding17@gmail.com
 * 
 */
#ifndef DOFFT
#define DOFFT

#include <iostream>
#include <stdio.h>  /* for fprintf */
#include <string.h> /* for memcpy */
#include <vector>
#include "buffer.hpp"
#include "concurrentqueue.h"
#include "Symbols.hpp"
#include "gettime.h"
#include "offset.h"
#include "mkl_dfti.h"
#include "mufft/fft.h"
#include "config.hpp"


class DoFFT
{
public:
    DoFFT(Config *cfg, int in_tid, int in_transpose_block_size, 
        moodycamel::ConcurrentQueue<Event_data> *in_complete_task_queue, moodycamel::ProducerToken *in_task_ptok,
        char **in_socket_buffer, int **in_socket_buffer_status, complex_float **in_data_buffer_, complex_float **in_csi_buffer, float *in_pilots,
        complex_float **in_dl_ifft_buffer, char *in_dl_socket_buffer, 
        double **in_FFT_task_duration, double **in_CSI_task_duration, int *in_FFT_task_count, int *in_CSI_task_count,
        double **in_IFFT_task_duration, int *in_IFFT_task_count);
    ~DoFFT();

    /**
     * Do FFT task for one OFDM symbol 
     * @param tid: task thread index, used for selecting muplans and task ptok
     * @param offset: offset of the OFDM symbol in socket_buffer_
     * Buffers: socket_buffer_, fft_buffer_, csi_buffer_, data_buffer_ 
     *     Input buffer: socket_buffer_
     *     Output buffer: csi_buffer_ if subframe is pilot
     *                    data_buffer_ if subframe is data
     *     Intermediate buffer: fft_buffer_ (FFT_inputs, FFT_outputs)
     * Offsets: 
     *     socket_buffer_: 
     *         dim1: socket thread index: (offset / # of OFDM symbols per thread)
     *         dim2: OFDM symbol index in this socket thread (offset - # of subframes in previous threads)
     *     FFT_inputs, FFT_outputs: 
     *         dim1: frame index * # of OFDM symbols per frame + subframe index * # of atennas + antenna index
     *         dim2: subcarrier index
     *     csi_buffer_: 
     *         dim1: frame index * FFT size + subcarrier index in the current frame
     *         dim2: user index * # of antennas + antenna index
     *     data_buffer_: 
     *         dim1: frame index * # of data subframes per frame + data subframe index
     *         dim2: transpose block index * block size * # of antennas + antenna index * block size
     * Event offset: frame index * # of subframe per frame + subframe index
     * Description: 
     *     1. copy received data (one OFDM symbol) from socket_buffer to fft_buffer_.FFT_inputs (remove CP)
     *     2. perform FFT on fft_buffer_.FFT_inputs and store results in fft_buffer_.FFT_outputs
     *     3. if subframe is pilot, do channel estimation from fft_buffer_.FFT_outputs to csi_buffer_
     *        if subframe is data, copy data from fft_buffer_.FFT_outputs to data_buffer_ and do block transpose     
     *     4. add an event to the message queue to infrom main thread the completion of this task
     */
    void FFT(int offset);


    /**
     * Do modulation and ifft tasks for one OFDM symbol
     * @param tid: task thread index, used for selecting task ptok
     * @param offset: offset of the OFDM symbol in dl_modulated_buffer_
     * Buffers: dl_IQ_data_long, dl_modulated_buffer_
     *     Input buffer: dl_IQ_data_long
     *     Output buffer: dl_iffted_data_buffer_
     *     Intermediate buffer: dl_ifft_buffer_
     * Offsets: 
     *     dl_IQ_data_long_: 
     *         dim1: data subframe index in the current frame * # of users + user index
     *         dim2: subcarrier index
     *     dl_ifft_buffer_: 
     *         dim1: frame index * # of data subframes per frame * # of users + data subframe index * # of users + user index
     *         dim2: subcarrier index 
     *     dl_iffted_data_buffer_: 
     *         dim1: frame index * # of data subframes per frame + data subframe index
     *         dim2: transpose block index * block size * # of UEs + user index * block size
     * Event offset: offset
     * Description: 
     *     1. for each OFDM symbol, perform modulation and then ifft
     *     2. perform block-wise transpose on IFFT outputs and store results in dl_iffted_data_buffer_
     *     2. add an event to the message queue to infrom main thread the completion of this task
     */
    void IFFT(int offset);

    
private:
    Config *config_;
<<<<<<< HEAD
    size_t BS_ANT_NUM, UE_NUM;
    size_t OFDM_CA_NUM;
    size_t OFDM_DATA_NUM;
    size_t OFDM_DATA_START;
    size_t OFDM_PREFIX_LEN;
    size_t TX_PREFIX_LEN;
    size_t CP_LEN;
    size_t subframe_num_perframe, data_subframe_num_perframe;
    size_t package_length;
    size_t package_header_offset;
    size_t buffer_subframe_num_;
=======
    int BS_ANT_NUM, UE_NUM;
    int OFDM_CA_NUM;
    int OFDM_DATA_NUM;
    int OFDM_DATA_START;
    int OFDM_PREFIX_LEN;
    int subframe_num_perframe, data_subframe_num_perframe;
    int packet_length;
    int buffer_subframe_num_;
>>>>>>> 1fac0f8e

    int tid;
    int transpose_block_size;

    moodycamel::ConcurrentQueue<Event_data> *complete_task_queue_;
    moodycamel::ProducerToken *task_ptok;

    char **socket_buffer_;
    int **socket_buffer_status_;
    complex_float **data_buffer_;
    complex_float **csi_buffer_;
    float *pilots_;

    char *dl_socket_buffer_;;
    complex_float **dl_ifft_buffer_;


    // int packet_length;
    double **FFT_task_duration;
    double **CSI_task_duration;
    int *FFT_task_count;
    int *CSI_task_count;
    double **IFFT_task_duration;
    int *IFFT_task_count;

    FFTBuffer fft_buffer_;

    DFTI_DESCRIPTOR_HANDLE mkl_handle;
    MKL_LONG mkl_status;

    DFTI_DESCRIPTOR_HANDLE mkl_handle_dl;
    MKL_LONG mkl_status_dl;

    

    // mufft_plan_1d *muplans_;


};


#endif<|MERGE_RESOLUTION|>--- conflicted
+++ resolved
@@ -93,7 +93,6 @@
     
 private:
     Config *config_;
-<<<<<<< HEAD
     size_t BS_ANT_NUM, UE_NUM;
     size_t OFDM_CA_NUM;
     size_t OFDM_DATA_NUM;
@@ -105,16 +104,6 @@
     size_t package_length;
     size_t package_header_offset;
     size_t buffer_subframe_num_;
-=======
-    int BS_ANT_NUM, UE_NUM;
-    int OFDM_CA_NUM;
-    int OFDM_DATA_NUM;
-    int OFDM_DATA_START;
-    int OFDM_PREFIX_LEN;
-    int subframe_num_perframe, data_subframe_num_perframe;
-    int packet_length;
-    int buffer_subframe_num_;
->>>>>>> 1fac0f8e
 
     int tid;
     int transpose_block_size;
