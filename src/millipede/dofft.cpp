/**
 * Author: Jian Ding
 * Email: jianding17@gmail.com
 * 
 */
#include "dofft.hpp"

DoFFT::DoFFT(Config *cfg, int in_tid, int in_transpose_block_size, 
    moodycamel::ConcurrentQueue<Event_data> *in_complete_task_queue, moodycamel::ProducerToken *in_task_ptok,
    char **in_socket_buffer, int **in_socket_buffer_status, complex_float **in_data_buffer_, complex_float **in_csi_buffer, float *in_pilots,
    complex_float **in_dl_ifft_buffer, char *in_dl_socket_buffer, 
    double **in_FFT_task_duration, double **in_CSI_task_duration, int *in_FFT_task_count, int *in_CSI_task_count,
    double **in_IFFT_task_duration, int *in_IFFT_task_count) 
{
    config_ = cfg;
    BS_ANT_NUM = cfg->BS_ANT_NUM;
    UE_NUM = cfg->UE_NUM;
    OFDM_CA_NUM = cfg->OFDM_CA_NUM;
    OFDM_DATA_NUM = cfg->OFDM_DATA_NUM;
    OFDM_DATA_START = cfg->OFDM_DATA_START;
    OFDM_PREFIX_LEN = cfg->OFDM_PREFIX_LEN;
    TX_PREFIX_LEN = cfg->TX_PREFIX_LEN;
    CP_LEN = cfg->CP_LEN;
    subframe_num_perframe = cfg->symbol_num_perframe;
    data_subframe_num_perframe = cfg->data_symbol_num_perframe;
<<<<<<< HEAD
    package_length = cfg->package_length;
    package_header_offset = cfg->package_header_offset;
=======
    packet_length = cfg->packet_length;
>>>>>>> 1fac0f8e
    buffer_subframe_num_ = subframe_num_perframe * BS_ANT_NUM * SOCKET_BUFFER_FRAME_NUM;

    tid = in_tid;
    transpose_block_size = in_transpose_block_size;
    complete_task_queue_ = in_complete_task_queue;
    task_ptok = in_task_ptok;

    socket_buffer_ = in_socket_buffer;
    socket_buffer_status_ = in_socket_buffer_status;
    data_buffer_ = in_data_buffer_;
    csi_buffer_ = in_csi_buffer;
    pilots_ = in_pilots;

    dl_socket_buffer_ = in_dl_socket_buffer;
    dl_ifft_buffer_ = in_dl_ifft_buffer;


    FFT_task_duration = in_FFT_task_duration;
    CSI_task_duration = in_CSI_task_duration;
    FFT_task_count = in_FFT_task_count;
    CSI_task_count = in_CSI_task_count;
    IFFT_task_duration = in_IFFT_task_duration;
    IFFT_task_count = in_IFFT_task_count;


    int FFT_buffer_block_num = 1;
    fft_buffer_.FFT_inputs = (complex_float **)malloc(FFT_buffer_block_num * sizeof(complex_float *)); 
    for (int i = 0; i < FFT_buffer_block_num; i++) {
        fft_buffer_.FFT_inputs[i] = (complex_float *)aligned_alloc(64, OFDM_CA_NUM * sizeof(complex_float));
        memset(fft_buffer_.FFT_inputs[i], 0, sizeof(OFDM_CA_NUM * sizeof(complex_float)));
    }

    fft_buffer_.FFT_outputs = (complex_float **)malloc(FFT_buffer_block_num * sizeof(complex_float *));
    for (int i = 0; i < FFT_buffer_block_num; i++) {
        fft_buffer_.FFT_outputs[i] = (complex_float *)aligned_alloc(64, OFDM_CA_NUM * sizeof(complex_float));
    }

    mkl_status = DftiCreateDescriptor(&mkl_handle, DFTI_SINGLE, DFTI_COMPLEX, 1, OFDM_CA_NUM);
    // mkl_status = DftiSetValue(mkl_handle, DFTI_PLACEMENT, DFTI_NOT_INPLACE);
    mkl_status = DftiCommitDescriptor(mkl_handle);

    mkl_status_dl = DftiCreateDescriptor(&mkl_handle_dl, DFTI_SINGLE, DFTI_COMPLEX, 1, OFDM_CA_NUM);
    mkl_status_dl = DftiCommitDescriptor(mkl_handle_dl);

    // muplans_ = mufft_create_plan_1d_c2c(OFDM_CA_NUM, MUFFT_FORWARD, MUFFT_FLAG_CPU_ANY);

}


DoFFT::~DoFFT()
{
    int FFT_buffer_block_num = 1;
    for (int i = 0; i < FFT_buffer_block_num; i++) {
        free(fft_buffer_.FFT_inputs[i]);
        free(fft_buffer_.FFT_outputs[i]);
    }
    DftiFreeDescriptor(&mkl_handle);
    DftiFreeDescriptor(&mkl_handle_dl);
}

void DoFFT::FFT(int offset)
{
#if DEBUG_UPDATE_STATS
    double start_time = get_time();
#endif
    
    int socket_thread_id, cur_offset;
    interpreteOffset2d_setbits(offset, &socket_thread_id, &cur_offset, 28);
    offset = cur_offset;
    // int socket_thread_id = offset / buffer_subframe_num_;
    // offset = offset - socket_thread_id * buffer_subframe_num;
    // offset = offset % buffer_subframe_num_;
    // printf("In doFFT: socket_thread: %d offset %d\n", socket_thread_id, offset);
    // read info of one frame
    char *cur_buffer_ptr = socket_buffer_[socket_thread_id] + (long long) offset * packet_length;

    int ant_id, frame_id, subframe_id; //, cell_id;
    frame_id = *((int *)cur_buffer_ptr);
    subframe_id = *((int *)cur_buffer_ptr + 1);
    // cell_id = *((int *)cur_buffer_ptr + 2);
    ant_id = *((int *)cur_buffer_ptr + 3);
    // printf("thread %d process frame_id %d, subframe_id %d, cell_id %d, ant_id %d\n", tid, frame_id, subframe_id, cell_id, ant_id);
    // remove CP, do FFT
    // int delay_offset = 0;
    // int FFT_buffer_target_id = getFFTBufferIndex(frame_id, subframe_id, ant_id);
    // int FFT_buffer_target_id = (frame_id % TASK_BUFFER_FRAME_NUM) * (subframe_num_perframe) + subframe_id;


    // transfer ushort to float
    short *cur_buffer_ptr_ushort = (short *)(cur_buffer_ptr + package_header_offset + OFDM_PREFIX_LEN * sizeof(short) * 2);
    // float *cur_fft_buffer_float = (float *)fft_buffer_.FFT_inputs[FFT_buffer_target_id];
    // float *cur_fft_buffer_float = (float *)(fft_buffer_.FFT_inputs[FFT_buffer_target_id] + ant_id * OFDM_CA_NUM);
    // float *cur_fft_buffer_float = (float *)(fft_buffer_.FFT_inputs[tid] + ant_id * OFDM_CA_NUM);
    float *cur_fft_buffer_float = (float *)(fft_buffer_.FFT_inputs[0]);

    int pilot_symbol = -1;
    if (config_->isPilot(frame_id, subframe_id))
        pilot_symbol = 1;
    else if (config_->isUplink(frame_id, subframe_id))
        pilot_symbol = 0;


    // Use SIMD
    // reference: https://stackoverflow.com/questions/50597764/convert-signed-short-to-float-in-c-simd
    // 0x4380'8000
    const __m256 magic = _mm256_set1_ps(float((1<<23) + (1<<15))/32768.f);
    const __m256i magic_i = _mm256_castps_si256(magic);
    for (size_t i = 0; i < OFDM_CA_NUM * 2; i += 16) {
        // get input:
        __m128i val = _mm_load_si128((__m128i*)(cur_buffer_ptr_ushort + i)); // port 2,3

        __m128i val1 = _mm_load_si128((__m128i*)(cur_buffer_ptr_ushort + i + 8)); 
        // interleave with 0x0000
        __m256i val_unpacked = _mm256_cvtepu16_epi32(val); // port 5
        /// convert by xor-ing and subtracting magic value:
        // VPXOR avoids port5 bottlenecks on Intel CPUs before SKL
        __m256i val_f_int = _mm256_xor_si256(val_unpacked, magic_i); // port 0,1,5
        __m256 val_f = _mm256_castsi256_ps(val_f_int);  // no instruction
        __m256 converted = _mm256_sub_ps(val_f, magic); // port 1,5 ?
        // store:
        // __m256 converted = _mm256_set1_ps(0); 
        _mm256_store_ps(cur_fft_buffer_float + i, converted); // port 2,3,4,7
        // _mm256_load_ps((cur_fft_buffer_float + i));


        __m256i val_unpacked1 = _mm256_cvtepu16_epi32(val1); // port 5
        /// convert by xor-ing and subtracting magic value:
        // VPXOR avoids port5 bottlenecks on Intel CPUs before SKL
        __m256i val_f_int1 = _mm256_xor_si256(val_unpacked1, magic_i); // port 0,1,5
        __m256 val_f1 = _mm256_castsi256_ps(val_f_int1);  // no instruction
        __m256 converted1 = _mm256_sub_ps(val_f1, magic); // port 1,5 ?
        // store:
        // __m256 converted = _mm256_set1_ps(0); 
        _mm256_store_ps(cur_fft_buffer_float + i + 8, converted1); // port 2,3,4,7
        // _mm256_load_ps((cur_fft_buffer_float + i));

    }

    // printf("In doFFT thread %d: frame: %d, subframe: %d, ant: %d\n", tid, frame_id%TASK_BUFFER_FRAME_NUM, subframe_id, ant_id);
    // printf("FFT input\n");
    // for ( int i = 0; i< OFDM_CA_NUM; i++) {
    //     // std::cout <<"("<<i<<", "<<(*(fft_buffer_.FFT_inputs[0] +i)).real<<","<<(*(fft_buffer_.FFT_inputs[0] +i)).imag<<") ";
    //     std::cout <<" "<<(*(fft_buffer_.FFT_inputs[0] +i)).real<<"+"<<(*(fft_buffer_.FFT_inputs[0] +i)).imag<<"*1j";
    //     // cout <<"("<<(*(fft_buffer_.FFT_inputs[FFT_buffer_target_id]+i)).real<<","<<(*(fft_buffer_.FFT_inputs[FFT_buffer_target_id]+i)).imag<<") ";
    //     // printf("(%.4f, %.4f) ", *((float *)(fft_buffer_.FFT_inputs[FFT_buffer_target_id] + ant_id * OFDM_CA_NUM+i)), *((float *)(fft_buffer_.FFT_inputs[FFT_buffer_target_id] + ant_id * OFDM_CA_NUM+i)+1));
    // }
    // printf("\n size of float _Complex: %d", sizeof(float _Complex));
    // printf("\n");


#if DEBUG_UPDATE_STATS_DETAILED
    double start_time1 = get_time();
    double duration1 = start_time1 - start_time;
    if (pilot_symbol == 0)
        FFT_task_duration[tid * 8][1] += duration1;
    else 
        CSI_task_duration[tid * 8][1] += duration1;
#endif
    // for(int i = 0; i < (OFDM_CA_NUM - delay_offset) * 2; i++)
    //     cur_fft_buffer_float[i] = cur_ptr_buffer_ushort[OFDM_PREFIX_LEN + delay_offset + i] * csi_format_offset;
    
    // append zero
    // if(delay_offset > 0) 
    //     memset((char *)fft_buffer_.FFT_inputs[FFT_buffer_target_id] 
    //         + (OFDM_CA_NUM - delay_offset) * 2 * sizeof(float), 0, sizeof(float) * 2 * delay_offset);
    // mufft_execute_plan_1d(muplans_[tid], fft_buffer_.FFT_outputs[tid] + ant_id * OFDM_CA_NUM, 
    //     fft_buffer_.FFT_inputs[tid] + ant_id * OFDM_CA_NUM);
    // mufft_execute_plan_1d(muplans_, fft_buffer_.FFT_outputs[0], fft_buffer_.FFT_inputs[0]);

    DftiComputeForward(mkl_handle, fft_buffer_.FFT_inputs[0]);
    // DftiComputeForward(mkl_handle, fft_buffer_.FFT_inputs[0], fft_buffer_.FFT_outputs[0]);


#if DEBUG_UPDATE_STATS_DETAILED
    double start_time2 = get_time();
    double duration2 = start_time2 - start_time1;
    if (pilot_symbol == 0)
        FFT_task_duration[tid * 8][2] += duration2;
    else
        CSI_task_duration[tid * 8][2] += duration2;
#endif
    // mufft_execute_plan_1d(muplans_[tid], fft_buffer_.FFT_outputs[FFT_buffer_target_id] + ant_id * OFDM_CA_NUM, 
    //     fft_buffer_.FFT_inputs[FFT_buffer_target_id] + ant_id * OFDM_CA_NUM);
    // printf("In doFFT thread %d: frame: %d, subframe: %d, ant: %d\n", tid, frame_id%TASK_BUFFER_FRAME_NUM, subframe_id, ant_id);
    // printf("FFT output\n");
    // for ( int i = 0; i< OFDM_CA_NUM; i++) {
    //     std::cout <<"("<<i<<", "<<(*(fft_buffer_.FFT_outputs[0] +i)).real<<","<<(*(fft_buffer_.FFT_outputs[0] +i)).imag<<") ";
    //     // cout <<"("<<(*(fft_buffer_.FFT_inputs[FFT_buffer_target_id]+i)).real<<","<<(*(fft_buffer_.FFT_inputs[FFT_buffer_target_id]+i)).imag<<") ";
    //     // printf("(%.4f, %.4f) ", *((float *)(fft_buffer_.FFT_inputs[FFT_buffer_target_id] + ant_id * OFDM_CA_NUM+i)), *((float *)(fft_buffer_.FFT_inputs[FFT_buffer_target_id] + ant_id * OFDM_CA_NUM+i)+1));
    // }
    // printf("\n");
    // printf("\n FFT output: \n");
    // for ( int i = 0; i< OFDM_CA_NUM; i++) {
    //     printf("(%.4f, %.4f) ", *((float *)(fft_buffer_.FFT_outputs[tid]+i)), *((float *)(fft_buffer_.FFT_outputs[tid]+i)+1));
    //      // printf("(%.4f, %.4f) ", *((float *)(fft_buffer_.FFT_outputs[FFT_buffer_target_id] + ant_id * OFDM_CA_NUM+i)), *((float *)(fft_buffer_.FFT_outputs[FFT_buffer_target_id] + ant_id * OFDM_CA_NUM+i)+1));
    // }
    // printf("\n");


#if DEBUG_PRINT_IN_TASK
        printf("In doFFT thread %d: frame: %d, subframe: %d, ant: %d\n", tid, frame_id%TASK_BUFFER_FRAME_NUM, subframe_id, ant_id);
#endif
#if DEBUG_UPDATE_STATS_DETAILED
    double start_time_part3 = get_time();
#endif
    // if it is pilot part, do CE
    if(pilot_symbol == 1) {
        int UE_id = subframe_id;
        // int ca_offset = (frame_id % TASK_BUFFER_FRAME_NUM) * OFDM_CA_NUM;
        // int csi_offset = ant_id + UE_id * BS_ANT_NUM;
        int subframe_offset = (frame_id % TASK_BUFFER_FRAME_NUM) * UE_NUM + UE_id;
        // int csi_offset = UE_id + ant_id * UE_NUM;

        // float* cur_fft_buffer_float_output = (float*)(fft_buffer_.FFT_outputs[tid] + ant_id * OFDM_CA_NUM);
        float* cur_fft_buffer_float_output = (float*)(fft_buffer_.FFT_inputs[0]); //+ OFDM_DATA_START * 2;

        // Use SIMD
        float* csi_buffer_ptr = (float*)(csi_buffer_[subframe_offset]);
        int sc_idx = OFDM_DATA_START;
        //int dst_idx = 0;

        // int cache_line_num = transpose_block_size / 8;
        // int iteration_per_page = 64 / cache_line_num;
        // int offset_in_page = OFDM_DATA_START / 8;
        int block_num = OFDM_DATA_NUM / transpose_block_size;
        _mm_prefetch((char*)pilots_, _MM_HINT_T0);
        for (int block_idx = 0; block_idx < block_num; block_idx ++) {
            // if (block_idx % iteration_per_page == 0 && block_idx < block_num - iteration_per_page)
            //     float temp = *(cur_fft_buffer_float_output + sc_idx * 2 + 1024);
            for (int sc_inblock_idx = 0; sc_inblock_idx < transpose_block_size; sc_inblock_idx += 8) {
                // load 8 floats (4 bytes) / 4 complex floats
                float *src_ptr_cur = cur_fft_buffer_float_output + sc_idx * 2;
                // _mm_prefetch((char*)(src_ptr_cur + 16), _MM_HINT_T0);
                // _mm_prefetch((char*)(pilots_ + sc_idx * 2 + 16), _MM_HINT_T0);
                __m256 pilot_rx = _mm256_load_ps(src_ptr_cur);
                __m256 pilot_tx = _mm256_set_ps(pilots_[sc_idx+3], pilots_[sc_idx+3], pilots_[sc_idx+2], pilots_[sc_idx+2], 
                                                pilots_[sc_idx+1], pilots_[sc_idx+1], pilots_[sc_idx], pilots_[sc_idx]);
                __m256 csi_est = _mm256_mul_ps(pilot_rx, pilot_tx);

                __m256 pilot_rx1 = _mm256_load_ps(src_ptr_cur + 8);
                __m256 pilot_tx1 = _mm256_set_ps(pilots_[sc_idx+7], pilots_[sc_idx+7], pilots_[sc_idx+6], pilots_[sc_idx+6], 
                                                pilots_[sc_idx+5], pilots_[sc_idx+5], pilots_[sc_idx+4], pilots_[sc_idx+4]);
                __m256 csi_est1 = _mm256_mul_ps(pilot_rx1, pilot_tx1);

                float *tar_ptr_cur = csi_buffer_ptr + (block_idx * BS_ANT_NUM + ant_id) * transpose_block_size * 2 + sc_inblock_idx * 2;
                _mm256_stream_ps(tar_ptr_cur, csi_est);
                _mm256_stream_ps(tar_ptr_cur + 8, csi_est1);
                // printf("subcarrier index: %d, pilot: %.2f, %.2f, %.2f, %2.f\n", sc_idx, pilots_[sc_idx], pilots_[sc_idx+1], pilots_[sc_idx+2], pilots_[sc_idx+3]);
                // float *temp = (float *) &csi_est;
                // float *temp_rx = (float *)&pilot_rx;
                // float *temp_tx = (float *)&pilot_tx;
                // printf("Pilot_rx: %.5f, %.5f, %.5f, %.5f, %.5f, %.5f, %.5f, %.5f\n ", temp_rx[0],temp_rx[1],temp_rx[2],temp_rx[3],temp_rx[4],temp_rx[5],temp_rx[6],temp_rx[7]);
                // printf("Pilot_tx: %.5f, %.5f, %.5f, %.5f, %.5f, %.5f, %.5f, %.5f\n ", temp_tx[0],temp_tx[1],temp_tx[2],temp_tx[3],temp_tx[4],temp_tx[5],temp_tx[6],temp_tx[7]);
                // printf("CSI: %.5f, %.5f, %.5f, %.5f, %.5f, %.5f, %.5f, %.5f\n ", temp[0],temp[1],temp[2],temp[3],temp[4],temp[5],temp[6],temp[7]);
                sc_idx += 8;
                
            }
        }
        
        // std::cout<<"Before: "<<std::endl;
        // for (int i =0;i<OFDM_CA_NUM; i++) {
        //     std::cout<<"("<<i<<", "<<fft_buffer_.FFT_inputs[tid][i].real<<","<<fft_buffer_.FFT_inputs[tid][i].imag<<") ";
        // }
        // std::cout<<std::endl;
        // printf("In doFFT thread %d: frame: %d, subframe: %d, ant: %d\n", tid, frame_id%TASK_BUFFER_FRAME_NUM, subframe_id, ant_id);
        // std::cout<<"After: "<<std::endl;
        // for (int i =0;i<OFDM_CA_NUM; i++) {
        //     cout<<"("<<i<<", "<<fft_buffer_.FFT_outputs[tid][i].real*pilots_[i]<<","<<fft_buffer_.FFT_outputs[tid][i].imag*pilots_[i]<<") ";
        // }
        // for (int i =0;i<OFDM_DATA_NUM*BS_ANT_NUM; i++) {
        //     std::cout<<"("<<i<<", "<<csi_buffer_[subframe_offset][i].real<<"+j"<<csi_buffer_[subframe_offset][i].imag<<") ";
        // }
        // std::cout<<std::endl;

    }
    else if (pilot_symbol == 0) {
        
        int data_subframe_id = subframe_id - UE_NUM;
        int frame_offset = (frame_id % TASK_BUFFER_FRAME_NUM) * data_subframe_num_perframe + data_subframe_id;
        
        // cx_fmat mat_fft_cx_output((cx_float *)fft_buffer_.FFT_outputs[FFT_buffer_target_id], OFDM_CA_NUM, 1, false);


        /* //naive transpose
        for(int j = 0; j < OFDM_CA_NUM; j++)
        {
            data_buffer_.data[frame_offset][ant_id + j * BS_ANT_NUM] = fft_buffer_.FFT_outputs[FFT_buffer_target_id][j];
        }
        */
        // block transpose
        // src_ptr: point to the start of subframe (subframe size: OFDM_CA_NUM) 
        // 2048 float values
        // cx_float *src_ptr = (cx_float *)&fft_buffer_.FFT_outputs[FFT_buffer_target_id][0];
        // cx_mat mat_data_buffer(src_ptr, BS_ANT_NUM, )


        // float *src_ptr = (float *)&fft_buffer_.FFT_outputs[FFT_buffer_target_id][0];
        // float *src_ptr = (float *)&fft_buffer_.FFT_outputs[tid][ant_id*OFDM_CA_NUM] + OFDM_DATA_START * 2;
        float *src_ptr = (float *)fft_buffer_.FFT_inputs[0] + OFDM_DATA_START * 2;

        // printf("FFT output: \n");
        // for ( int i = 0; i< OFDM_CA_NUM; i++) {
        //      printf("(%.4f, %.4f) ", *(src_ptr+i*2), *(src_ptr+i*2+1));
        // }
        // printf("\n");

        // tar_ptr: point to the start of subframe with size BS_ANT_NUM * OFDM_CA_NUM
        // 96*1024*2 float values
        float *tar_ptr = (float *)&data_buffer_[frame_offset][0];
        // copy data from fft_outputs to data_buffer
        // 1024*2/8 = 256 iterations, copy 8 bytes every time
        // c2 = 0, 1, ..., 1024/64*2-1 = 31
        // c2*transpose_block_size = 0, 64, 128, ..., 2048-64
        int cache_line_num = transpose_block_size / 8;
        // int iteration_per_page = 64 / cache_line_num;
        // int offset_in_page = OFDM_DATA_START / 8;
        int block_num = OFDM_DATA_NUM / transpose_block_size;
        for(int c2 = 0; c2 < block_num; c2++) {
            // c3 = 0, 1, ..., transpose_block_size/8 -1 = 7
            // c3*8 = 0, 8, ..., 64-8
            // if (c2 % iteration_per_page == 0 && c2 < block_num - iteration_per_page)
            //     float temp = *(src_ptr + 1024);
            for(int c3 = 0; c3 < cache_line_num; c3++) {
                // data: 256 bits = 32 bytes = 8 float values = 4 subcarriers

                // __m256 data = _mm256_load_ps(src_ptr);
                // original data order: SCs of ant1, SCs of ant2, ..., SCs of ant 96
                // transposed data order: SC1-32 of ants, SC33-64 of ants, ..., SC993-1024 of ants (32 blocks each with 32 subcarriers)
                // prefetch a cache line
                // _mm_prefetch((char*)(src_ptr + 16), _MM_HINT_T0);
                float *tar_ptr_cur = tar_ptr + (c2 * BS_ANT_NUM + ant_id)* transpose_block_size * 2 + c3 * 16;
                _mm256_stream_ps(tar_ptr_cur, _mm256_load_ps(src_ptr));
                _mm256_stream_ps(tar_ptr_cur + 8, _mm256_load_ps(src_ptr + 8));
                // printf("In deFFT thread %d: frame %d, subframe %d, subcarrier %d %d, address offset: %d\n", tid, frame_id, subframe_id, c2, c3, tar_ptr_cur - src_ptr);
                src_ptr += 16;
            }            
        }        
    }
#if DEBUG_UPDATE_STATS_DETAILED
    double end_time = get_time();
    double duration3 = end_time - start_time_part3;
    if (pilot_symbol == 0)
        FFT_task_duration[tid * 8][3] += duration3;
    else
        CSI_task_duration[tid * 8][3] += duration2;
#endif    

    // after finish
    socket_buffer_status_[socket_thread_id][offset] = 0; // now empty
    // printf("In doFFT: emptied socket buffer frame: %d, subframe: %d, ant: %d, offset: %d\n",frame_id, subframe_id, ant_id, offset);
    // inform main thread
#if DEBUG_UPDATE_STATS
    double duration = get_time() - start_time;
    if (pilot_symbol == 0) {
        FFT_task_count[tid * 16] = FFT_task_count[tid * 16]+1;
        FFT_task_duration[tid * 8][0] += duration;
        // if (duration > 500) {
        //     printf("Thread %d FFT takes %.2f\n", tid, duration);
        // }
    }
    else {
        CSI_task_count[tid * 16] = CSI_task_count[tid * 16]+1;
        CSI_task_duration[tid * 8][0] += duration;
        // if (duration > 500) {
        //     printf("Thread %d pilot FFT takes %.2f\n", tid, duration);
        // }
    }
#endif
    Event_data fft_finish_event;
    fft_finish_event.event_type = EVENT_FFT;
    fft_finish_event.data = generateOffset2d((frame_id % TASK_BUFFER_FRAME_NUM), subframe_id);
    // fft_finish_event.data = generateOffset2d(subframe_num_perframe, frame_id, subframe_id);
    // getSubframeBufferIndex(frame_id, subframe_id);
    
    

    // if ( !complete_task_queue_.enqueue(*task_ptok[tid], fft_finish_event ) ) {
    if ( !complete_task_queue_->enqueue(*task_ptok, fft_finish_event ) ) {
        printf("fft message enqueue failed\n");
        exit(0);
    }

}



void DoFFT::IFFT(int offset)
{
#if DEBUG_UPDATE_STATS
    double start_time = get_time();
#endif
    int frame_id, current_data_subframe_id, ant_id; //, total_data_subframe_id;
    interpreteOffset3d(offset, &current_data_subframe_id, &ant_id, &frame_id);
    int frame_id_in_task_buffer = frame_id % TASK_BUFFER_FRAME_NUM;
    int frame_id_in_socket_buffer = frame_id % SOCKET_BUFFER_FRAME_NUM;
    int offset_in_buffer = ant_id + BS_ANT_NUM * (current_data_subframe_id + frame_id_in_task_buffer * data_subframe_num_perframe);
    // interpreteOffset3d(BS_ANT_NUM, offset, &frame_id, &total_data_subframe_id, &current_data_subframe_id, &ant_id);
#if DEBUG_PRINT_IN_TASK
        printf("In doIFFT thread %d: frame: %d, subframe: %d, antenna: %d\n", tid, frame_id, current_data_subframe_id, ant_id);
#endif

    // cout << "In ifft: frame: "<< frame_id<<", subframe: "<< current_data_subframe_id<<", ant: " << ant_id << ", input data: ";
    // for (int j = 0; j <OFDM_CA_NUM; j++) {
    //     cout << dl_ifft_buffer_.IFFT_inputs[offset][j].real << "+" << dl_ifft_buffer_.IFFT_inputs[offset][j].imag << "j,   ";
    // }
    // cout<<"\n\n"<<endl;
    // mufft_execute_plan_1d(muplans_ifft_[tid], dl_ifft_buffer_.IFFT_outputs[offset], 
    //     dl_ifft_buffer_.IFFT_inputs[offset]);

    DftiComputeBackward(mkl_handle_dl, dl_ifft_buffer_[offset_in_buffer]);

    // cout << "In ifft: frame: "<< frame_id<<", subframe: "<< current_data_subframe_id<<", ant: " << ant_id <<", offset: "<<offset <<", output data: ";
    // for (int j = 0; j <OFDM_CA_NUM; j++) {
    //     cout << dl_ifft_buffer_.IFFT_outputs[offset][j].real << "+" << dl_ifft_buffer_.IFFT_outputs[offset][j].imag << "j,   ";
    // }
    // cout<<"\n\n"<<endl;

    // calculate data for downlink socket buffer 
    float *ifft_output_ptr = (float *)(&dl_ifft_buffer_[offset_in_buffer][0]);
<<<<<<< HEAD
    size_t socket_subframe_offset = frame_id_in_socket_buffer * data_subframe_num_perframe + current_data_subframe_id;
    char *socket_ptr = &dl_socket_buffer_[socket_subframe_offset * BS_ANT_NUM * package_length];
    size_t socket_offset = package_header_offset + ant_id * package_length + TX_PREFIX_LEN * sizeof(short) * 2;
=======
    int socket_subframe_offset = frame_id_in_socket_buffer * data_subframe_num_perframe + current_data_subframe_id;
    char *socket_ptr = &dl_socket_buffer_[socket_subframe_offset * BS_ANT_NUM * packet_length];
    int socket_offset = sizeof(int) * 16 + ant_id * packet_length;
>>>>>>> 1fac0f8e

    // for (int sc_id = 0; sc_id < OFDM_CA_NUM; sc_id++) {
    //     float *shifted_input_ptr = (float *)(ifft_output_ptr + 2 * sc_id);
    //     // ifft scaled results by 2048, 16 = 2^15/2048
    //     *((short *)(socket_ptr + socket_offset) + 2 * sc_id ) = (short)(*shifted_input_ptr * 16);
    //     *((short *)(socket_ptr + socket_offset) + 2 * sc_id + 1 ) = (short)(*(shifted_input_ptr+1) * 16);
    // }

    
    socket_ptr = socket_ptr + socket_offset;
    for (size_t sc_id = 0; sc_id < OFDM_CA_NUM; sc_id += 8) {
        __m256 scale_factor = _mm256_set1_ps(32768.0/OFDM_CA_NUM);
        __m256 ifft1 = _mm256_load_ps(ifft_output_ptr + 2 * sc_id);
        __m256 ifft2 = _mm256_load_ps(ifft_output_ptr + 2 * sc_id + 8);
        __m256 scaled_ifft1 = _mm256_mul_ps(ifft1, scale_factor);
        __m256 scaled_ifft2 = _mm256_mul_ps(ifft2, scale_factor);
        __m256i integer1 = _mm256_cvtps_epi32(scaled_ifft1);
        __m256i integer2 = _mm256_cvtps_epi32(scaled_ifft2);
        integer1 = _mm256_packs_epi32(integer1, integer2);
        integer1 = _mm256_permute4x64_epi64(integer1, 0xD8);
        _mm256_stream_si256((__m256i *) (socket_ptr + (sc_id + CP_LEN) * 4), integer1);
	if (sc_id >= OFDM_CA_NUM - CP_LEN) // add CP
            _mm256_stream_si256((__m256i *) (socket_ptr + (sc_id + CP_LEN - OFDM_CA_NUM) * 4), integer1);
    }

    // cout << "In ifft: frame: "<< frame_id<<", subframe: "<< current_data_subframe_id<<", ant: " << ant_id << ", data: ";
    // for (int j = 0; j <OFDM_CA_NUM; j++) {
    //     int socket_offset = sizeof(int) * 16 + ant_id * packetReceiver::packet_length;
    //     cout <<*((short *)(socket_ptr + socket_offset) + 2 * j)  << "+j"<<*((short *)(socket_ptr + socket_offset) + 2 * j + 1 )<<",   ";
    // }
    // cout<<"\n\n"<<endl;

#if DEBUG_UPDATE_STATS   
    IFFT_task_count[tid*16] = IFFT_task_count[tid*16]+1;
    IFFT_task_duration[tid*8][0] += get_time() - start_time;
#endif

    // inform main thread
    Event_data ifft_finish_event;
    ifft_finish_event.event_type = EVENT_IFFT;
    ifft_finish_event.data = offset;

    if ( !complete_task_queue_->enqueue(*task_ptok, ifft_finish_event ) ) {
        printf("IFFT message enqueue failed\n");
        exit(0);
    }

}
<|MERGE_RESOLUTION|>--- conflicted
+++ resolved
@@ -23,12 +23,8 @@
     CP_LEN = cfg->CP_LEN;
     subframe_num_perframe = cfg->symbol_num_perframe;
     data_subframe_num_perframe = cfg->data_symbol_num_perframe;
-<<<<<<< HEAD
-    package_length = cfg->package_length;
-    package_header_offset = cfg->package_header_offset;
-=======
     packet_length = cfg->packet_length;
->>>>>>> 1fac0f8e
+    packet_header_offset = cfg->packet_header_offset;
     buffer_subframe_num_ = subframe_num_perframe * BS_ANT_NUM * SOCKET_BUFFER_FRAME_NUM;
 
     tid = in_tid;
@@ -118,7 +114,7 @@
 
 
     // transfer ushort to float
-    short *cur_buffer_ptr_ushort = (short *)(cur_buffer_ptr + package_header_offset + OFDM_PREFIX_LEN * sizeof(short) * 2);
+    short *cur_buffer_ptr_ushort = (short *)(cur_buffer_ptr + packet_header_offset + OFDM_PREFIX_LEN * sizeof(short) * 2);
     // float *cur_fft_buffer_float = (float *)fft_buffer_.FFT_inputs[FFT_buffer_target_id];
     // float *cur_fft_buffer_float = (float *)(fft_buffer_.FFT_inputs[FFT_buffer_target_id] + ant_id * OFDM_CA_NUM);
     // float *cur_fft_buffer_float = (float *)(fft_buffer_.FFT_inputs[tid] + ant_id * OFDM_CA_NUM);
@@ -448,15 +444,9 @@
 
     // calculate data for downlink socket buffer 
     float *ifft_output_ptr = (float *)(&dl_ifft_buffer_[offset_in_buffer][0]);
-<<<<<<< HEAD
     size_t socket_subframe_offset = frame_id_in_socket_buffer * data_subframe_num_perframe + current_data_subframe_id;
-    char *socket_ptr = &dl_socket_buffer_[socket_subframe_offset * BS_ANT_NUM * package_length];
-    size_t socket_offset = package_header_offset + ant_id * package_length + TX_PREFIX_LEN * sizeof(short) * 2;
-=======
-    int socket_subframe_offset = frame_id_in_socket_buffer * data_subframe_num_perframe + current_data_subframe_id;
     char *socket_ptr = &dl_socket_buffer_[socket_subframe_offset * BS_ANT_NUM * packet_length];
-    int socket_offset = sizeof(int) * 16 + ant_id * packet_length;
->>>>>>> 1fac0f8e
+    size_t socket_offset = packet_header_offset + ant_id * packet_length + TX_PREFIX_LEN * sizeof(short) * 2;
 
     // for (int sc_id = 0; sc_id < OFDM_CA_NUM; sc_id++) {
     //     float *shifted_input_ptr = (float *)(ifft_output_ptr + 2 * sc_id);
