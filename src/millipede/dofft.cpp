--- conflicted
+++ resolved
@@ -289,19 +289,8 @@
 #endif
 
     /* Inform main thread */
-<<<<<<< HEAD
-    Event_data fft_finish_event;
-    fft_finish_event.event_type = EventType::kFFT;
-    int subframe_num_perframe = cfg->symbol_num_perframe;
-    fft_finish_event.data
-        = frame_id % TASK_BUFFER_FRAME_NUM * subframe_num_perframe
-        + subframe_id;
-    // consumer_.handle(fft_finish_event);
-    return fft_finish_event;
-=======
     return Event_data(EventType::kFFT,
         fft_resp_tag_t(frame_id % TASK_BUFFER_FRAME_NUM, subframe_id)._tag);
->>>>>>> ec71a984
 }
 
 DoIFFT::DoIFFT(Config* in_config, int in_tid,
