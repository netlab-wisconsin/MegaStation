#include "dozf.h"
<<<<<<< HEAD

#include "concurrent_queue_wrapper.inc"
=======
#include "concurrent_queue_wrapper.h"
>>>>>>> 6c579aa1
#include "doer.h"

static constexpr bool kUseSIMDGather = true;
// Calculate the zeroforcing receiver using the formula W_zf = inv(H' * H) * H'.
// This is faster but less accurate than using an SVD-based pseudoinverse.
static constexpr size_t kUseInverseForZF = 1u;

DoZF::DoZF(Config* config, int tid,
           PtrGrid<kFrameWnd, kMaxUEs, complex_float>& csi_buffers,
           Table<complex_float>& calib_dl_buffer,
           Table<complex_float>& calib_ul_buffer,
           PtrGrid<kFrameWnd, kMaxDataSCs, complex_float>& ul_zf_matrices,
           PtrGrid<kFrameWnd, kMaxDataSCs, complex_float>& dl_zf_matrices,
           Stats* stats_manager)
    : Doer(config, tid),
      csi_buffers_(csi_buffers),
      calib_dl_buffer_(calib_dl_buffer),
      calib_ul_buffer_(calib_ul_buffer),
      ul_zf_matrices_(ul_zf_matrices),
      dl_zf_matrices_(dl_zf_matrices) {
  duration_stat_ = stats_manager->GetDurationStat(DoerType::kZF, tid);
  pred_csi_buffer_ =
      static_cast<complex_float*>(Agora_memory::PaddedAlignedAlloc(
          Agora_memory::Alignment_t::kK64Align,
          kMaxAntennas * kMaxUEs * sizeof(complex_float)));
  csi_gather_buffer_ =
      static_cast<complex_float*>(Agora_memory::PaddedAlignedAlloc(
          Agora_memory::Alignment_t::kK64Align,
          kMaxAntennas * kMaxUEs * sizeof(complex_float)));
  calib_gather_buffer_ = static_cast<complex_float*>(
      Agora_memory::PaddedAlignedAlloc(Agora_memory::Alignment_t::kK64Align,
                                       kMaxAntennas * sizeof(complex_float)));
}

DoZF::~DoZF() {
  std::free(pred_csi_buffer_);
  std::free(csi_gather_buffer_);
  std::free(calib_gather_buffer_);
}

EventData DoZF::Launch(size_t tag) {
  if (cfg_->freq_orthogonal_pilot_) {
    ZfFreqOrthogonal(tag);
  } else {
    ZfTimeOrthogonal(tag);
  }

  return EventData(EventType::kZF, tag);
}

void DoZF::ComputePrecoder(const arma::cx_fmat& mat_csi,
                           complex_float* calib_ptr, complex_float* _mat_ul_zf,
                           complex_float* _mat_dl_zf) {
  arma::cx_fmat mat_ul_zf(reinterpret_cast<arma::cx_float*>(_mat_ul_zf),
                          cfg_->ue_num_, cfg_->bs_ant_num_, false);
  arma::cx_fmat mat_ul_zf_tmp;
  if (kUseInverseForZF != 0u) {
    try {
      mat_ul_zf_tmp = arma::inv_sympd(mat_csi.t() * mat_csi) * mat_csi.t();
    } catch (std::runtime_error&) {
      MLPD_WARN("Failed to invert channel matrix, falling back to pinv()\n");
      arma::pinv(mat_ul_zf_tmp, mat_csi, 1e-2, "dc");
    }
  } else {
    arma::pinv(mat_ul_zf_tmp, mat_csi, 1e-2, "dc");
  }

  if (cfg_->dl_data_symbol_num_perframe_ > 0) {
    arma::cx_fvec vec_calib(reinterpret_cast<arma::cx_float*>(calib_ptr),
                            cfg_->bf_ant_num_, false);

    // with orthonormal calib matrix:
    // pinv(calib * csi) = pinv(csi)*inv(calib)
    arma::cx_fmat calib_mat = arma::diagmat(arma::sign(vec_calib));
    arma::cx_fmat mat_dl_zf_tmp = mat_ul_zf_tmp * inv(calib_mat);

    // We should be scaling the beamforming matrix, so the IFFT
    // output can be scaled with OFDM_CA_NUM across all antennas.
    // See Argos paper (Mobicom 2012) Sec. 3.4 for details.
    float scale = 1 / (abs(mat_dl_zf_tmp).max());
    mat_dl_zf_tmp *= scale;

    if (cfg_->external_ref_node_) {
      mat_dl_zf_tmp.insert_cols(
          cfg_->ref_ant_,
          arma::cx_fmat(cfg_->ue_num_, cfg_->n_channels_, arma::fill::zeros));
    }
    arma::cx_fmat mat_dl_zf(reinterpret_cast<arma::cx_float*>(_mat_dl_zf),
                            cfg_->bs_ant_num_, cfg_->ue_num_, false);
    mat_dl_zf = mat_dl_zf_tmp.st();
  }
  if (cfg_->external_ref_node_) {
    mat_ul_zf_tmp.insert_cols(
        cfg_->ref_ant_,
        arma::cx_fmat(cfg_->ue_num_, cfg_->n_channels_, arma::fill::zeros));
  }
  mat_ul_zf = mat_ul_zf_tmp;
}

// Gather data of one symbol from partially-transposed buffer
// produced by dofft
static inline void PartialTransposeGather(size_t cur_sc_id, float* src,
                                          float*& dst, size_t bs_ant_num) {
  // The SIMD and non-SIMD methods are equivalent.
  size_t ant_start = 0;
  if (kUseSIMDGather and bs_ant_num >= 4) {
    __m256i index = _mm256_setr_epi32(
        0, 1, kTransposeBlockSize * 2, kTransposeBlockSize * 2 + 1,
        kTransposeBlockSize * 4, kTransposeBlockSize * 4 + 1,
        kTransposeBlockSize * 6, kTransposeBlockSize * 6 + 1);

    const size_t transpose_block_id = cur_sc_id / kTransposeBlockSize;
    const size_t sc_inblock_idx = cur_sc_id % kTransposeBlockSize;
    const size_t offset_in_src_buffer =
        transpose_block_id * bs_ant_num * kTransposeBlockSize + sc_inblock_idx;

    src = src + offset_in_src_buffer * 2;
    for (size_t ant_idx = 0; ant_idx < bs_ant_num; ant_idx += 4) {
      // fetch 4 complex floats for 4 ants
      __m256 t = _mm256_i32gather_ps(src, index, 4);
      _mm256_storeu_ps(dst, t);
      src += 8 * kTransposeBlockSize;
      dst += 8;
    }
    // Set the of the remaining antennas to use non-SIMD gather
    ant_start = bs_ant_num / 4 * 4;
  }
  if (ant_start < bs_ant_num) {
    const size_t pt_base_offset =
        (cur_sc_id / kTransposeBlockSize) * (kTransposeBlockSize * bs_ant_num);
    complex_float* cx_src = (complex_float*)src;
    complex_float* cx_dst = (complex_float*)dst + ant_start;
    for (size_t ant_i = ant_start; ant_i < bs_ant_num; ant_i++) {
      *cx_dst = cx_src[pt_base_offset + (ant_i * kTransposeBlockSize) +
                       (cur_sc_id % kTransposeBlockSize)];
      cx_dst++;
    }
  }
}

// Gather data of one symbol from partially-transposed buffer
// produced by dofft
static inline void TransposeGather(size_t cur_sc_id, float* src, float*& dst,
                                   size_t bs_ant_num, size_t ofdm_data_num) {
  complex_float* cx_src = (complex_float*)src;
  complex_float* cx_dst = (complex_float*)dst;
  for (size_t ant_i = 0; ant_i < bs_ant_num; ant_i++) {
    *cx_dst = cx_src[ant_i * ofdm_data_num + cur_sc_id];
    cx_dst++;
  }
}

void DoZF::ZfTimeOrthogonal(size_t tag) {
  const size_t frame_id = gen_tag_t(tag).frame_id_;
  const size_t base_sc_id = gen_tag_t(tag).sc_id_;
  const size_t frame_slot = frame_id % kFrameWnd;
  if (kDebugPrintInTask) {
    std::printf("In doZF thread %d: frame: %zu, base subcarrier: %zu\n", tid_,
                frame_id, base_sc_id);
  }
  size_t num_subcarriers =
      std::min(cfg_->zf_block_size_, cfg_->ofdm_data_num_ - base_sc_id);

  // Handle each subcarrier one by one
  for (size_t i = 0; i < num_subcarriers; i++) {
    size_t start_tsc1 = WorkerRdtsc();
    const size_t cur_sc_id = base_sc_id + i;

    // Gather CSI matrices of each pilot from partially-transposed CSIs.
    for (size_t ue_idx = 0; ue_idx < cfg_->ue_num_; ue_idx++) {
      float* dst_csi_ptr =
          (float*)(csi_gather_buffer_ + cfg_->bs_ant_num_ * ue_idx);
      if (kUsePartialTrans) {
        PartialTransposeGather(cur_sc_id,
                               (float*)csi_buffers_[frame_slot][ue_idx],
                               dst_csi_ptr, cfg_->bs_ant_num_);
      } else {
        TransposeGather(cur_sc_id, (float*)csi_buffers_[frame_slot][ue_idx],
                        dst_csi_ptr, cfg_->bs_ant_num_, cfg_->ofdm_data_num_);
      }
    }

    duration_stat_->task_duration_[1] += WorkerRdtsc() - start_tsc1;
    arma::cx_fmat mat_csi((arma::cx_float*)csi_gather_buffer_,
                          cfg_->bs_ant_num_, cfg_->ue_num_, false);

    if (cfg_->dl_data_symbol_num_perframe_ > 0) {
      arma::cx_fvec calib_vec(
          reinterpret_cast<arma::cx_float*>(calib_gather_buffer_),
          cfg_->bf_ant_num_, false);
      size_t frame_cal_slot = kFrameWnd - 1;
      size_t frame_cal_slot_prev = kFrameWnd - 1;
      if (cfg_->recip_cal_en_ && frame_id >= TX_FRAME_DELTA) {
        size_t frame_grp_id =
            (frame_id - TX_FRAME_DELTA) / cfg_->ant_group_num_;

        // use the previous window which has a full set of calibration results
        frame_cal_slot = (frame_grp_id + kFrameWnd - 1) % kFrameWnd;
        if (frame_id >= TX_FRAME_DELTA + cfg_->ant_group_num_) {
          frame_cal_slot_prev = (frame_grp_id + kFrameWnd - 2) % kFrameWnd;
        }
      }
      arma::cx_fmat calib_dl_mat(
          reinterpret_cast<arma::cx_float*>(calib_dl_buffer_[frame_cal_slot]),
          cfg_->ofdm_data_num_, cfg_->bf_ant_num_, false);
      arma::cx_fmat calib_ul_mat(
          reinterpret_cast<arma::cx_float*>(calib_ul_buffer_[frame_cal_slot]),
          cfg_->ofdm_data_num_, cfg_->bf_ant_num_, false);
      arma::cx_fmat calib_dl_mat_prev(
          reinterpret_cast<arma::cx_float*>(
              calib_dl_buffer_[frame_cal_slot_prev]),
          cfg_->ofdm_data_num_, cfg_->bf_ant_num_, false);
      arma::cx_fmat calib_ul_mat_prev(
          reinterpret_cast<arma::cx_float*>(
              calib_ul_buffer_[frame_cal_slot_prev]),
          cfg_->ofdm_data_num_, cfg_->bf_ant_num_, false);
      arma::cx_fmat calib_dl_mat_mean = (calib_dl_mat + calib_dl_mat_prev) / 2;
      arma::cx_fmat calib_ul_mat_mean = (calib_ul_mat + calib_ul_mat_prev) / 2;
      arma::cx_fvec calib_dl_vec = calib_dl_mat_mean.row(cur_sc_id).st();
      arma::cx_fvec calib_ul_vec = calib_ul_mat_mean.row(cur_sc_id).st();
      calib_vec = calib_dl_vec / calib_ul_vec;

      if (cfg_->external_ref_node_) {
        mat_csi.shed_rows(cfg_->ref_ant_,
                          cfg_->ref_ant_ + cfg_->n_channels_ - 1);
      }
    }

    double start_tsc2 = WorkerRdtsc();
    duration_stat_->task_duration_[2] += start_tsc2 - start_tsc1;
    ComputePrecoder(mat_csi, calib_gather_buffer_,
                    ul_zf_matrices_[frame_slot][cur_sc_id],
                    dl_zf_matrices_[frame_slot][cur_sc_id]);

    // cout<<"Precoder:" <<mat_output<<endl;
    double duration3 = WorkerRdtsc() - start_tsc2;
    duration_stat_->task_duration_[3] += duration3;
    duration_stat_->task_count_++;
    duration_stat_->task_duration_[0] += WorkerRdtsc() - start_tsc1;
    // if (duration > 500) {
    //     std::printf("Thread %d ZF takes %.2f\n", tid, duration);
    // }
  }
}

void DoZF::ZfFreqOrthogonal(size_t tag) {
  const size_t frame_id = gen_tag_t(tag).frame_id_;
  const size_t base_sc_id = gen_tag_t(tag).sc_id_;
  const size_t frame_slot = frame_id % kFrameWnd;
  if (kDebugPrintInTask) {
    std::printf(
        "In doZF thread %d: frame: %zu, subcarrier: %zu, block: %zu, "
        "BS_ANT_NUM: %zu\n",
        tid_, frame_id, base_sc_id, base_sc_id / cfg_->ue_num_,
        cfg_->bs_ant_num_);
  }

  double start_tsc1 = WorkerRdtsc();

  // Gather CSIs from partially-transposed CSIs
  for (size_t i = 0; i < cfg_->ue_num_; i++) {
    const size_t cur_sc_id = base_sc_id + i;
    float* dst_csi_ptr = (float*)(csi_gather_buffer_ + cfg_->bs_ant_num_ * i);
    PartialTransposeGather(cur_sc_id, (float*)csi_buffers_[frame_slot][0],
                           dst_csi_ptr, cfg_->bs_ant_num_);
  }
  if (cfg_->dl_data_symbol_num_perframe_ > 0) {
    arma::cx_fvec calib_vec(
        reinterpret_cast<arma::cx_float*>(calib_gather_buffer_),
        cfg_->bf_ant_num_, false);
    size_t frame_cal_slot = kFrameWnd - 1;
    size_t frame_cal_slot_prev = kFrameWnd - 1;
    if (cfg_->recip_cal_en_ && frame_id >= TX_FRAME_DELTA) {
      size_t frame_grp_id = (frame_id - TX_FRAME_DELTA) / cfg_->ant_group_num_;

      // use the previous window which has a full set of calibration results
      frame_cal_slot = (frame_grp_id + kFrameWnd - 1) % kFrameWnd;
      if (frame_id >= TX_FRAME_DELTA + cfg_->ant_group_num_) {
        frame_cal_slot_prev = (frame_grp_id + kFrameWnd - 2) % kFrameWnd;
      }
    }
    arma::cx_fmat calib_dl_mat(
        reinterpret_cast<arma::cx_float*>(calib_dl_buffer_[frame_cal_slot]),
        cfg_->ofdm_data_num_, cfg_->bf_ant_num_, false);
    arma::cx_fvec calib_ul_mat(
        reinterpret_cast<arma::cx_float*>(calib_ul_buffer_[frame_cal_slot]),
        cfg_->ofdm_data_num_, cfg_->bf_ant_num_ != 0u, false);

    arma::cx_fmat calib_dl_mat_prev(reinterpret_cast<arma::cx_float*>(
                                        calib_dl_buffer_[frame_cal_slot_prev]),
                                    cfg_->ofdm_data_num_, cfg_->bf_ant_num_,
                                    false);
    arma::cx_fmat calib_ul_mat_prev(reinterpret_cast<arma::cx_float*>(
                                        calib_ul_buffer_[frame_cal_slot_prev]),
                                    cfg_->ofdm_data_num_, cfg_->bf_ant_num_,
                                    false);
    arma::cx_fmat calib_dl_mat_mean = (calib_dl_mat + calib_dl_mat_prev) / 2;
    arma::cx_fmat calib_ul_mat_mean = (calib_ul_mat + calib_ul_mat_prev) / 2;
    arma::cx_fvec calib_dl_vec = calib_dl_mat_mean.row(base_sc_id).st();
    arma::cx_fvec calib_ul_vec = calib_ul_mat_mean.row(base_sc_id).st();
    calib_vec = calib_dl_vec / calib_ul_vec;
  }

  duration_stat_->task_duration_[1] += WorkerRdtsc() - start_tsc1;
  arma::cx_fmat mat_csi(reinterpret_cast<arma::cx_float*>(csi_gather_buffer_),
                        cfg_->bs_ant_num_, cfg_->ue_num_, false);

  ComputePrecoder(mat_csi, calib_gather_buffer_,
                  ul_zf_matrices_[frame_slot][cfg_->GetZfScId(base_sc_id)],
                  dl_zf_matrices_[frame_slot][cfg_->GetZfScId(base_sc_id)]);

  double start_tsc2 = WorkerRdtsc();
  duration_stat_->task_duration_[2] += start_tsc2 - start_tsc1;

  // cout<<"Precoder:" <<mat_output<<endl;
  duration_stat_->task_duration_[3] += WorkerRdtsc() - start_tsc2;
  duration_stat_->task_count_++;
  duration_stat_->task_duration_[0] += WorkerRdtsc() - start_tsc1;

  // if (duration > 500) {
  //     std::printf("Thread %d ZF takes %.2f\n", tid, duration);
  // }
}

// Currently unused
/*
void DoZF::Predict(size_t tag)
{
    size_t frame_id = gen_tag_t(tag).frame_id;
    size_t base_sc_id = gen_tag_t(tag).sc_id;

    // Use stale CSI as predicted CSI
    // TODO: add prediction algorithm
    const size_t offset_in_buffer
        = ((frame_id % kFrameWnd) * cfg->OFDM_DATA_NUM)
        + base_sc_id;
    auto* ptr_in = (arma::cx_float*)pred_csi_buffer;
    std::memcpy(ptr_in, (arma::cx_float*)csi_buffer_[offset_in_buffer],
        sizeof(arma::cx_float) * cfg->BS_ANT_NUM * cfg->UE_NUM);
    arma::cx_fmat mat_input(ptr_in, cfg->BS_ANT_NUM, cfg->UE_NUM, false);

    // Input matrix and calibration are for current frame, output precoders are
    // for the next frame
    compute_precoder(mat_input,
        cfg->get_calib_buffer(calib_buffer_, frame_id, base_sc_id),
        cfg->get_ul_zf_mat(ul_zf_buffer_, frame_id + 1, base_sc_id),
        cfg->get_dl_zf_mat(dl_zf_buffer_, frame_id + 1, base_sc_id));
}
*/<|MERGE_RESOLUTION|>--- conflicted
+++ resolved
@@ -1,10 +1,6 @@
 #include "dozf.h"
-<<<<<<< HEAD
-
-#include "concurrent_queue_wrapper.inc"
-=======
+
 #include "concurrent_queue_wrapper.h"
->>>>>>> 6c579aa1
 #include "doer.h"
 
 static constexpr bool kUseSIMDGather = true;
