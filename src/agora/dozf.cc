--- conflicted
+++ resolved
@@ -188,13 +188,9 @@
       }
     }
 
-<<<<<<< HEAD
-    duration_stat_->task_duration_[1] += GetTime::WorkerRdtsc() - start_tsc1;
-=======
-    size_t start_tsc2 = WorkerRdtsc();
+    size_t start_tsc2 = GetTime::WorkerRdtsc();
     duration_stat_->task_duration_[1] += start_tsc2 - start_tsc1;
 
->>>>>>> 8cf73731
     arma::cx_fmat mat_csi((arma::cx_float*)csi_gather_buffer_, cfg_->BsAntNum(),
                           cfg_->UeNum(), false);
 
@@ -239,25 +235,14 @@
       }
     }
 
-<<<<<<< HEAD
-    double start_tsc2 = GetTime::WorkerRdtsc();
-    duration_stat_->task_duration_[2] += start_tsc2 - start_tsc1;
-=======
-    double start_tsc3 = WorkerRdtsc();
+    double start_tsc3 = GetTime::WorkerRdtsc();
     duration_stat_->task_duration_[2] += start_tsc3 - start_tsc2;
 
->>>>>>> 8cf73731
     ComputePrecoder(mat_csi, calib_gather_buffer_,
                     ul_zf_matrices_[frame_slot][cur_sc_id],
                     dl_zf_matrices_[frame_slot][cur_sc_id]);
 
-<<<<<<< HEAD
-    // cout<<"Precoder:" <<mat_output<<endl;
-    double duration3 = GetTime::WorkerRdtsc() - start_tsc2;
-    duration_stat_->task_duration_[3] += duration3;
-=======
-    duration_stat_->task_duration_[3] += WorkerRdtsc() - start_tsc3;
->>>>>>> 8cf73731
+    duration_stat_->task_duration_[3] += GetTime::WorkerRdtsc() - start_tsc3;
     duration_stat_->task_count_++;
     duration_stat_->task_duration_[0] += GetTime::WorkerRdtsc() - start_tsc1;
     // if (duration > 500) {
@@ -289,7 +274,7 @@
                            dst_csi_ptr, cfg_->BsAntNum());
   }
 
-  size_t start_tsc2 = WorkerRdtsc();
+  size_t start_tsc2 = GetTime::WorkerRdtsc();
   duration_stat_->task_duration_[1] += start_tsc2 - start_tsc1;
 
   if (cfg_->Frame().NumDLSyms() > 0) {
@@ -328,13 +313,9 @@
     calib_vec = calib_dl_vec / calib_ul_vec;
   }
 
-<<<<<<< HEAD
-  duration_stat_->task_duration_[1] += GetTime::WorkerRdtsc() - start_tsc1;
-=======
-  double start_tsc3 = WorkerRdtsc();
+  double start_tsc3 = GetTime::WorkerRdtsc();
   duration_stat_->task_duration_[2] += start_tsc3 - start_tsc2;
 
->>>>>>> 8cf73731
   arma::cx_fmat mat_csi(reinterpret_cast<arma::cx_float*>(csi_gather_buffer_),
                         cfg_->BsAntNum(), cfg_->UeNum(), false);
 
@@ -342,15 +323,7 @@
                   ul_zf_matrices_[frame_slot][cfg_->GetZfScId(base_sc_id)],
                   dl_zf_matrices_[frame_slot][cfg_->GetZfScId(base_sc_id)]);
 
-<<<<<<< HEAD
-  double start_tsc2 = GetTime::WorkerRdtsc();
-  duration_stat_->task_duration_[2] += start_tsc2 - start_tsc1;
-
-  // cout<<"Precoder:" <<mat_output<<endl;
-  duration_stat_->task_duration_[3] += GetTime::WorkerRdtsc() - start_tsc2;
-=======
-  duration_stat_->task_duration_[3] += WorkerRdtsc() - start_tsc3;
->>>>>>> 8cf73731
+  duration_stat_->task_duration_[3] += GetTime::WorkerRdtsc() - start_tsc3;
   duration_stat_->task_count_++;
   duration_stat_->task_duration_[0] += GetTime::WorkerRdtsc() - start_tsc1;
 
