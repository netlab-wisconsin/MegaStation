#include "doprecode.hpp"
#include "concurrent_queue_wrapper.hpp"

using namespace arma;
static constexpr bool kUseSpatialLocality = false;

DoPrecode::DoPrecode(Config* in_config, int in_tid, double freq_ghz,
    moodycamel::ConcurrentQueue<Event_data>& in_task_queue,
    moodycamel::ConcurrentQueue<Event_data>& complete_task_queue,
    moodycamel::ProducerToken* worker_producer_token,
    PtrGrid<kFrameWnd, kMaxDataSCs, complex_float>& dl_zf_matrices,
    Table<complex_float>& in_dl_ifft_buffer,
    Table<int8_t>& dl_encoded_or_raw_data /* Encoded if LDPC is enabled */,
    Stats* in_stats_manager)
    : Doer(in_config, in_tid, freq_ghz, in_task_queue, complete_task_queue,
          worker_producer_token)
    , dl_zf_matrices_(dl_zf_matrices)
    , dl_ifft_buffer_(in_dl_ifft_buffer)
    , dl_raw_data(dl_encoded_or_raw_data)
{
    duration_stat
        = in_stats_manager->get_duration_stat(DoerType::kPrecode, in_tid);

    alloc_buffer_1d(
        &modulated_buffer_temp, kSCsPerCacheline * cfg->UE_NUM, 64, 0);
    alloc_buffer_1d(
        &precoded_buffer_temp, cfg->demul_block_size * cfg->BS_ANT_NUM, 64, 0);
    alloc_buffer_1d(&pilot_sc_flags, cfg->demul_block_size, 64, 1);

#if USE_MKL_JIT
    MKL_Complex8 alpha = { 1, 0 };
    MKL_Complex8 beta = { 0, 0 };
    // Input: A: BS_ANT_NUM x UE_NUM , B: UE_NUM x 1
    // Output: C: BS_ANT_NUM x 1
    // Leading dimensions: A: BS_ANT_NUM, B: UE_NUM, C: BS_ANT_NUM
    mkl_jit_status_t status = mkl_jit_create_cgemm(&jitter, MKL_COL_MAJOR,
        MKL_NOTRANS, MKL_NOTRANS, cfg->BS_ANT_NUM, 1, cfg->UE_NUM, &alpha,
        cfg->BS_ANT_NUM, cfg->UE_NUM, &beta, cfg->BS_ANT_NUM);

    if (MKL_JIT_ERROR == status) {
        fprintf(stderr,
            "Error: insufficient memory to JIT and store the DGEMM kernel\n");
        exit(1);
    }
    my_cgemm = mkl_jit_get_cgemm_ptr(jitter);
#endif
}

DoPrecode::~DoPrecode()
{
    free_buffer_1d(&modulated_buffer_temp);
    free_buffer_1d(&precoded_buffer_temp);
}

Event_data DoPrecode::launch(size_t tag)
{
    size_t start_tsc = worker_rdtsc();
    const size_t frame_id = gen_tag_t(tag).frame_id;
    const size_t base_sc_id = gen_tag_t(tag).sc_id;
    const size_t symbol_id = gen_tag_t(tag).symbol_id;
    const size_t symbol_idx_dl = cfg->get_dl_symbol_idx(frame_id, symbol_id);
    const size_t total_data_symbol_idx
        = cfg->get_total_data_symbol_idx_dl(frame_id, symbol_idx_dl);
    const size_t frame_slot = frame_id % kFrameWnd;

    // Mark pilot subcarriers in this block
    // In downlink pilot symbols, all subcarriers are used as pilots
    // In downlink data symbols, pilot subcarriers are every
    // OFDM_PILOT_SPACING subcarriers
    if (symbol_idx_dl < cfg->DL_PILOT_SYMS) {
        memset(pilot_sc_flags, 1, cfg->demul_block_size * sizeof(size_t));
    } else {
        // Find subcarriers used as pilot in this block
        memset(pilot_sc_flags, 0, cfg->demul_block_size * sizeof(size_t));
        size_t remainder = base_sc_id % cfg->OFDM_PILOT_SPACING;
        size_t first_pilot_sc
            = remainder > 0 ? (cfg->OFDM_PILOT_SPACING - remainder) : 0;
        for (size_t i = first_pilot_sc; i < cfg->demul_block_size;
             i += cfg->OFDM_PILOT_SPACING)
            pilot_sc_flags[i] = 1;
    }

    if (kDebugPrintInTask) {
        printf(
            "In doPrecode thread %d: frame %zu, symbol %zu, subcarrier %zu\n",
            tid, frame_id, symbol_id, base_sc_id);
    }

    size_t max_sc_ite
        = std::min(cfg->demul_block_size, cfg->OFDM_DATA_NUM - base_sc_id);

<<<<<<< HEAD
    for (int i = 0; i < max_sc_ite; i = i + 4) {
        size_t start_tsc1 = worker_rdtsc();
        for (int j = 0; j < 4; j++) {
            size_t start_tsc2 = worker_rdtsc();
            int cur_sc_id = base_sc_id + i + j;

            complex_float* data_ptr = modulated_buffer_temp;
            if (data_symbol_idx_dl < cfg->DL_PILOT_SYMS) {
                for (size_t user_id = 0; user_id < cfg->UE_NUM; user_id++)
                    data_ptr[user_id]
                        = cfg->ue_specific_pilot[user_id][cur_sc_id];
            } else {
                for (size_t user_id = 0; user_id < cfg->UE_NUM; user_id++) {
                    int8_t* raw_data_ptr
                        = &dl_raw_data[total_data_symbol_idx][cur_sc_id
                            + roundup<64>(cfg->OFDM_DATA_NUM) * user_id];
                    if (cur_sc_id % cfg->OFDM_PILOT_SPACING == 0)
                        data_ptr[user_id]
                            = cfg->ue_specific_pilot[user_id][cur_sc_id];
                    else
                        data_ptr[user_id] = mod_single_uint8(
                            (uint8_t) * (raw_data_ptr), cfg->mod_table);
                }
            }

            auto* precoder_ptr = reinterpret_cast<cx_float*>(
                dl_zf_matrices_[frame_id % kFrameWnd]
                               [cfg->get_zf_sc_id(cur_sc_id)]);

            cx_fmat mat_precoder(
                precoder_ptr, cfg->UE_NUM, cfg->BF_ANT_NUM, false);
            if (cfg->external_ref_node)
                mat_precoder.insert_cols(cfg->ref_ant,
                    cx_fmat(cfg->UE_NUM, cfg->nChannels, fill::zeros));
            cx_fmat mat_data((cx_float*)data_ptr, 1, cfg->UE_NUM, false);
            cx_float* precoded_ptr
                = (cx_float*)precoded_buffer_temp + (i + j) * cfg->BS_ANT_NUM;
            cx_fmat mat_precoded(precoded_ptr, 1, cfg->BS_ANT_NUM, false);

            duration_stat->task_duration[1] += worker_rdtsc() - start_tsc2;
            mat_precoded = mat_data * mat_precoder;

            // printf("In doPrecode thread %d: frame: %d, symbol: %d, "
            //        "subcarrier: % d\n ",
            //     tid, frame_id, current_data_symbol_id, cur_sc_id);
            // cout << "Precoder: \n" << mat_precoder << endl;
            // cout << "Data: \n" << mat_data << endl;
            // cout << "Precoded data: \n" << mat_precoded << endl;
=======
    if (kUseSpatialLocality) {
        for (size_t i = 0; i < max_sc_ite; i = i + kSCsPerCacheline) {
            size_t start_tsc1 = worker_rdtsc();
            for (size_t user_id = 0; user_id < cfg->UE_NUM; user_id++) {
                for (size_t j = 0; j < kSCsPerCacheline; j++) {
                    load_input_data(symbol_idx_dl, total_data_symbol_idx,
                        user_id, base_sc_id + i + j, j, pilot_sc_flags[i + j]);
                }
            }

            size_t start_tsc2 = worker_rdtsc();
            duration_stat->task_duration[1] += start_tsc2 - start_tsc1;
            for (size_t j = 0; j < kSCsPerCacheline; j++)
                precoding_per_sc(frame_slot, base_sc_id + i + j, i + j);
            duration_stat->task_count
                = duration_stat->task_count + kSCsPerCacheline;
            duration_stat->task_duration[2] += worker_rdtsc() - start_tsc2;
        }
    } else {
        for (size_t i = 0; i < max_sc_ite; i++) {
            size_t start_tsc1 = worker_rdtsc();
            int cur_sc_id = base_sc_id + i;
            for (size_t user_id = 0; user_id < cfg->UE_NUM; user_id++)
                load_input_data(symbol_idx_dl, total_data_symbol_idx, user_id,
                    cur_sc_id, 0, pilot_sc_flags[i]);
            size_t start_tsc2 = worker_rdtsc();
            duration_stat->task_duration[1] += start_tsc2 - start_tsc1;

            precoding_per_sc(frame_slot, cur_sc_id, i);
>>>>>>> 80a44566
            duration_stat->task_count++;
            duration_stat->task_duration[2] += worker_rdtsc() - start_tsc2;
        }
    }

    size_t start_tsc3 = worker_rdtsc();

    __m256i index = _mm256_setr_epi64x(
        0, cfg->BS_ANT_NUM, cfg->BS_ANT_NUM * 2, cfg->BS_ANT_NUM * 3);
    float* precoded_ptr = (float*)precoded_buffer_temp;
    for (size_t ant_id = 0; ant_id < cfg->BS_ANT_NUM; ant_id++) {
        int ifft_buffer_offset
            = ant_id + cfg->BS_ANT_NUM * total_data_symbol_idx;
        float* ifft_ptr
            = (float*)&dl_ifft_buffer_[ifft_buffer_offset]
                                      [base_sc_id + cfg->OFDM_DATA_START];
        for (size_t i = 0; i < cfg->demul_block_size / 4; i++) {
            float* input_shifted_ptr
                = precoded_ptr + 4 * i * 2 * cfg->BS_ANT_NUM + ant_id * 2;
            __m256d t_data
                = _mm256_i64gather_pd((double*)input_shifted_ptr, index, 8);
            _mm256_stream_pd((double*)(ifft_ptr + i * 8), t_data);
        }
    }
    duration_stat->task_duration[3] += worker_rdtsc() - start_tsc3;
    duration_stat->task_duration[0] += worker_rdtsc() - start_tsc;
    if (kDebugPrintInTask) {
        printf("In doPrecode thread %d: finished frame: %zu, symbol: %zu, "
               "subcarrier: %zu\n",
            tid, frame_id, symbol_id, base_sc_id);
    }
    return Event_data(EventType::kPrecode, tag);
}

void DoPrecode::load_input_data(size_t symbol_idx_dl,
    size_t total_data_symbol_idx, size_t user_id, size_t sc_id,
    size_t sc_id_in_block, size_t is_pilot_sc)
{
    complex_float* data_ptr
        = modulated_buffer_temp + sc_id_in_block * cfg->UE_NUM;
    if (is_pilot_sc == 1) {
        data_ptr[user_id] = cfg->ue_specific_pilot[user_id][sc_id];
    } else {
        int8_t* raw_data_ptr = &dl_raw_data[total_data_symbol_idx][sc_id
            + roundup<64>(cfg->OFDM_DATA_NUM) * user_id];
        data_ptr[user_id]
            = mod_single_uint8((uint8_t)(*raw_data_ptr), cfg->mod_table);
    }
}

void DoPrecode::precoding_per_sc(
    size_t frame_slot, size_t sc_id, size_t sc_id_in_block)
{
    auto* precoder_ptr = reinterpret_cast<cx_float*>(
        dl_zf_matrices_[frame_slot][cfg->get_zf_sc_id(sc_id)]);
    auto* data_ptr = reinterpret_cast<cx_float*>(modulated_buffer_temp
        + (kUseSpatialLocality
                  ? (sc_id_in_block % kSCsPerCacheline * cfg->UE_NUM)
                  : 0));
    auto* precoded_ptr = reinterpret_cast<cx_float*>(
        precoded_buffer_temp + sc_id_in_block * cfg->BS_ANT_NUM);
#if USE_MKL_JIT
    my_cgemm(jitter, (MKL_Complex8*)precoder_ptr, (MKL_Complex8*)data_ptr,
        (MKL_Complex8*)precoded_ptr);
#else
    cx_fmat mat_precoder(precoder_ptr, cfg->BS_ANT_NUM, cfg->UE_NUM, false);
    cx_fmat mat_data(data_ptr, cfg->UE_NUM, 1, false);
    cx_fmat mat_precoded(precoded_ptr, cfg->BS_ANT_NUM, 1, false);
    mat_precoded = mat_precoder * mat_data;
    // cout << "Precoder: \n" << mat_precoder << endl;
    // cout << "Data: \n" << mat_data << endl;
    // cout << "Precoded data: \n" << mat_precoded << endl;
#endif
}<|MERGE_RESOLUTION|>--- conflicted
+++ resolved
@@ -89,56 +89,6 @@
     size_t max_sc_ite
         = std::min(cfg->demul_block_size, cfg->OFDM_DATA_NUM - base_sc_id);
 
-<<<<<<< HEAD
-    for (int i = 0; i < max_sc_ite; i = i + 4) {
-        size_t start_tsc1 = worker_rdtsc();
-        for (int j = 0; j < 4; j++) {
-            size_t start_tsc2 = worker_rdtsc();
-            int cur_sc_id = base_sc_id + i + j;
-
-            complex_float* data_ptr = modulated_buffer_temp;
-            if (data_symbol_idx_dl < cfg->DL_PILOT_SYMS) {
-                for (size_t user_id = 0; user_id < cfg->UE_NUM; user_id++)
-                    data_ptr[user_id]
-                        = cfg->ue_specific_pilot[user_id][cur_sc_id];
-            } else {
-                for (size_t user_id = 0; user_id < cfg->UE_NUM; user_id++) {
-                    int8_t* raw_data_ptr
-                        = &dl_raw_data[total_data_symbol_idx][cur_sc_id
-                            + roundup<64>(cfg->OFDM_DATA_NUM) * user_id];
-                    if (cur_sc_id % cfg->OFDM_PILOT_SPACING == 0)
-                        data_ptr[user_id]
-                            = cfg->ue_specific_pilot[user_id][cur_sc_id];
-                    else
-                        data_ptr[user_id] = mod_single_uint8(
-                            (uint8_t) * (raw_data_ptr), cfg->mod_table);
-                }
-            }
-
-            auto* precoder_ptr = reinterpret_cast<cx_float*>(
-                dl_zf_matrices_[frame_id % kFrameWnd]
-                               [cfg->get_zf_sc_id(cur_sc_id)]);
-
-            cx_fmat mat_precoder(
-                precoder_ptr, cfg->UE_NUM, cfg->BF_ANT_NUM, false);
-            if (cfg->external_ref_node)
-                mat_precoder.insert_cols(cfg->ref_ant,
-                    cx_fmat(cfg->UE_NUM, cfg->nChannels, fill::zeros));
-            cx_fmat mat_data((cx_float*)data_ptr, 1, cfg->UE_NUM, false);
-            cx_float* precoded_ptr
-                = (cx_float*)precoded_buffer_temp + (i + j) * cfg->BS_ANT_NUM;
-            cx_fmat mat_precoded(precoded_ptr, 1, cfg->BS_ANT_NUM, false);
-
-            duration_stat->task_duration[1] += worker_rdtsc() - start_tsc2;
-            mat_precoded = mat_data * mat_precoder;
-
-            // printf("In doPrecode thread %d: frame: %d, symbol: %d, "
-            //        "subcarrier: % d\n ",
-            //     tid, frame_id, current_data_symbol_id, cur_sc_id);
-            // cout << "Precoder: \n" << mat_precoder << endl;
-            // cout << "Data: \n" << mat_data << endl;
-            // cout << "Precoded data: \n" << mat_precoded << endl;
-=======
     if (kUseSpatialLocality) {
         for (size_t i = 0; i < max_sc_ite; i = i + kSCsPerCacheline) {
             size_t start_tsc1 = worker_rdtsc();
@@ -168,7 +118,6 @@
             duration_stat->task_duration[1] += start_tsc2 - start_tsc1;
 
             precoding_per_sc(frame_slot, cur_sc_id, i);
->>>>>>> 80a44566
             duration_stat->task_count++;
             duration_stat->task_duration[2] += worker_rdtsc() - start_tsc2;
         }
@@ -234,7 +183,10 @@
     my_cgemm(jitter, (MKL_Complex8*)precoder_ptr, (MKL_Complex8*)data_ptr,
         (MKL_Complex8*)precoded_ptr);
 #else
-    cx_fmat mat_precoder(precoder_ptr, cfg->BS_ANT_NUM, cfg->UE_NUM, false);
+    cx_fmat mat_precoder(precoder_ptr, cfg->BF_ANT_NUM, cfg->UE_NUM, false);
+    if (cfg->external_ref_node)
+        mat_precoder.insert_cols(
+            cfg->ref_ant, cx_fmat(cfg->UE_NUM, cfg->nChannels, fill::zeros));
     cx_fmat mat_data(data_ptr, cfg->UE_NUM, 1, false);
     cx_fmat mat_precoded(precoded_ptr, cfg->BS_ANT_NUM, 1, false);
     mat_precoded = mat_precoder * mat_data;
