#ifndef DOFFT
#define DOFFT

#include "Symbols.hpp"
#include "buffer.hpp"
#include "concurrentqueue.h"
#include "config.hpp"
#include "doer.hpp"
#include "gettime.h"
#include "mkl_dfti.h"
#include "phy_stats.hpp"
#include "stats.hpp"
#include <armadillo>
#include <iostream>
#include <stdio.h>
#include <string.h>
#include <vector>

class DoFFT : public Doer {
public:
    DoFFT(Config* config, int tid, double freq_ghz,
        moodycamel::ConcurrentQueue<Event_data>& task_queue,
        moodycamel::ConcurrentQueue<Event_data>& complete_task_queue,
        moodycamel::ProducerToken* worker_producer_token,
        Table<char>& socket_buffer, Table<int>& socket_buffer_status,
        Table<complex_float>& data_buffer,
        PtrGrid<kFrameWnd, kMaxUEs, complex_float>& csi_buffers,
        Table<complex_float>& calib_buffer, PhyStats* in_phy_stats,
        Stats* stats_manager);
    ~DoFFT();

    /**
     * Do FFT task for one OFDM symbol
     *
     * @param tag is an event data tag of type fft_req_tag_t
     *
     * Buffers: socket_buffer_, fft_buffer_, csi_buffer_, data_buffer_
     *     Input buffer: socket_buffer_
     *     Output buffer: csi_buffer_ if symbol is pilot
     *                    data_buffer_ if symbol is data
     *     Intermediate buffer: fft_buffer_ (FFT_inputs, FFT_outputs)
     * Offsets:
     *     socket_buffer_:
     *         dim1: socket thread index: (offset / # of OFDM symbols per
     * thread) dim2: OFDM symbol index in this socket thread (offset - # of
     * symbols in previous threads) FFT_inputs, FFT_outputs: dim1: frame index
     * * # of OFDM symbols per frame + symbol index * # of atennas + antenna
     * index dim2: subcarrier index csi_buffer_: dim1: frame index * FFT size +
     * subcarrier index in the current frame dim2: user index * # of antennas +
     * antenna index data_buffer_: dim1: frame index * # of data symbols per
     * frame + data symbol index dim2: transpose block index * block size * #
     * of antennas + antenna index * block size Event offset: frame index * # of
     * symbol per frame + symbol index Description:
     *     1. copy received data (one OFDM symbol) from socket_buffer to
     * fft_buffer_.FFT_inputs (remove CP)
     *     2. perform FFT on fft_buffer_.FFT_inputs and store results in
     * fft_buffer_.FFT_outputs
     *     3. if symbol is pilot, do channel estimation from
     * fft_buffer_.FFT_outputs to csi_buffer_ if symbol is data, copy data
     * from fft_buffer_.FFT_outputs to data_buffer_ and do block transpose
     *     4. add an event to the message queue to infrom main thread the
     * completion of this task
     */
    Event_data launch(size_t tag);

    /**
     * Fill-in the partial transpose of the computed FFT for this antenna into
     * out_buf.
     *
     * The fully-transposed matrix after FFT is a subcarriers x antennas matrix
     * that should look like so (using the notation subcarrier/antenna, and
     * assuming kTransposeBlockSize = 16)
     *
     * 0/0, 0/1, ........................................................., 0/63
     * 1/0, 0/1, ........................................................ , 1/63
     * ...
     * 15/0, 15/1, ......................................................, 15/63
     * ...
     * 1199/0, 1199/1, ............................................... , 1199/63
     *
     *
     * The partially-tranposed matrix looks like so:
     * 0/0 1/0 ... 15/0  0/1 1/1 ... 15/1 .................... 0/3 1/3 .... 15/3
     * 0/4 1/4 ... 15/4  0/5 1/5 ... 15/5 .................... 0/7 1/5 .... 15/7
     * ...
     * ...........................................................0/63 ... 15/63
     * <end of partial transpose block>
     * 16/0 17/0 ... 31/0 ....................................16/3 17/3 ... 31/3
     * 16/4 17/4 ... 31/4 ....................................16/7 17/7 ... 31/7
     *
     *
     * Each partially-transposed block is identical to the corresponding block
     * of the fully-transposed matrix, but laid out in memory in column-major
     * order.
     */
    void partial_transpose(
        complex_float* out_buf, size_t ant_id, SymbolType symbol_type) const;

private:
    Table<char>& socket_buffer_;
    Table<int>& socket_buffer_status_;
    Table<complex_float>& data_buffer_;
    PtrGrid<kFrameWnd, kMaxUEs, complex_float>& csi_buffers_;
    Table<complex_float>& calib_buffer_;
    DFTI_DESCRIPTOR_HANDLE mkl_handle;
    complex_float* fft_inout; // Buffer for both FFT input and output
<<<<<<< HEAD
    complex_float* chan_est_tmp; // Temp buffer for estimated channel
=======
    // Buffer for store 16-bit IQ converted from 12-bit IQ
    uint16_t* temp_16bits_iq;
>>>>>>> 68aa8c25
    DurationStat* duration_stat_fft;
    DurationStat* duration_stat_csi;
    PhyStats* phy_stats;
};

class DoIFFT : public Doer {
public:
    DoIFFT(Config* in_config, int in_tid, double freq_ghz,
        moodycamel::ConcurrentQueue<Event_data>& in_task_queue,
        moodycamel::ConcurrentQueue<Event_data>& complete_task_queue,
        moodycamel::ProducerToken* worker_producer_token,
        Table<complex_float>& in_dl_ifft_buffer, char* in_dl_socket_buffer,
        Stats* in_stats_manager);
    ~DoIFFT();

    /**
     * Do modulation and ifft tasks for one OFDM symbol
     * @param tid: task thread index, used for selecting task ptok
     * Buffers: dl_IQ_data_long
     *     Input buffer: dl_IQ_data_long
     *     Output buffer: dl_iffted_data_buffer_
     *     Intermediate buffer: dl_ifft_buffer_
     * Offsets:
     *     dl_IQ_data_long_:
     *         dim1: data symbol index in the current frame * # of users +
     * user index dim2: subcarrier index dl_ifft_buffer_: dim1: frame index * #
     * of data symbols per frame * # of users + data symbol index * # of
     * users + user index dim2: subcarrier index dl_iffted_data_buffer_: dim1:
     * frame index * # of data symbols per frame + data symbol index dim2:
     * transpose block index * block size * # of UEs + user index * block size
     * Event offset: offset
     * Description:
     *     1. for each OFDM symbol, perform modulation and then ifft
     *     2. perform block-wise transpose on IFFT outputs and store results in
     * dl_iffted_data_buffer_
     *     2. add an event to the message queue to infrom main thread the
     * completion of this task
     */
    Event_data launch(size_t tag);

private:
    Table<complex_float>& dl_ifft_buffer_;
    char* dl_socket_buffer_;
    DurationStat* duration_stat;
    DFTI_DESCRIPTOR_HANDLE mkl_handle;
    float* ifft_out; // Buffer for IFFT output
};

#endif<|MERGE_RESOLUTION|>--- conflicted
+++ resolved
@@ -104,12 +104,12 @@
     Table<complex_float>& calib_buffer_;
     DFTI_DESCRIPTOR_HANDLE mkl_handle;
     complex_float* fft_inout; // Buffer for both FFT input and output
-<<<<<<< HEAD
+  
     complex_float* chan_est_tmp; // Temp buffer for estimated channel
-=======
+
     // Buffer for store 16-bit IQ converted from 12-bit IQ
     uint16_t* temp_16bits_iq;
->>>>>>> 68aa8c25
+  
     DurationStat* duration_stat_fft;
     DurationStat* duration_stat_csi;
     PhyStats* phy_stats;
