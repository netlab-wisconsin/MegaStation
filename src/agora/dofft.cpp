#include "dofft.hpp"
#include "concurrent_queue_wrapper.hpp"
#include "datatype_conversion.h"
#include <malloc.h>

using namespace arma;

static constexpr bool kPrintFFTInput = false;
static constexpr bool kPrintIFFTOutput = false;
static constexpr bool kPrintSocketOutput = false;
static constexpr bool kUseOutOfPlaceIFFT = false;
static constexpr bool kMemcpyBeforeIFFT = true;

DoFFT::DoFFT(Config* config, int tid, double freq_ghz,
    moodycamel::ConcurrentQueue<Event_data>& task_queue,
    moodycamel::ConcurrentQueue<Event_data>& complete_task_queue,
    moodycamel::ProducerToken* worker_producer_token,
    Table<char>& socket_buffer, Table<int>& socket_buffer_status,
    Table<complex_float>& data_buffer,
    PtrGrid<kFrameWnd, kMaxUEs, complex_float>& csi_buffers,
    Table<complex_float>& calib_buffer, PhyStats* in_phy_stats,
    Stats* stats_manager)
    : Doer(config, tid, freq_ghz, task_queue, complete_task_queue,
          worker_producer_token)
    , socket_buffer_(socket_buffer)
    , socket_buffer_status_(socket_buffer_status)
    , data_buffer_(data_buffer)
    , csi_buffers_(csi_buffers)
    , calib_buffer_(calib_buffer)
    , phy_stats(in_phy_stats)
{
    duration_stat_fft = stats_manager->get_duration_stat(DoerType::kFFT, tid);
    duration_stat_csi = stats_manager->get_duration_stat(DoerType::kCSI, tid);
    DftiCreateDescriptor(
        &mkl_handle, DFTI_SINGLE, DFTI_COMPLEX, 1, cfg->OFDM_CA_NUM);
    DftiCommitDescriptor(mkl_handle);

    // Aligned for SIMD
    fft_inout = reinterpret_cast<complex_float*>(
        memalign(64, cfg->OFDM_CA_NUM * sizeof(complex_float)));
<<<<<<< HEAD
    chan_est_tmp = reinterpret_cast<complex_float*>(
        memalign(64, cfg->OFDM_DATA_NUM * sizeof(complex_float)));
=======

    temp_16bits_iq
        = reinterpret_cast<uint16_t*>(memalign(64, 32 * sizeof(uint16_t)));
>>>>>>> 68aa8c25
}

DoFFT::~DoFFT()
{
    DftiFreeDescriptor(&mkl_handle);
    free(fft_inout);
    free(chan_est_tmp);
}

Event_data DoFFT::launch(size_t tag)
{
    size_t socket_thread_id = fft_req_tag_t(tag).tid;
    size_t buf_offset = fft_req_tag_t(tag).offset;
    size_t start_tsc = worker_rdtsc();
    auto* pkt = (Packet*)(socket_buffer_[socket_thread_id]
        + buf_offset * cfg->packet_length);
    size_t frame_id = pkt->frame_id;
    size_t frame_slot = frame_id % kFrameWnd;
    size_t symbol_id = pkt->symbol_id;
    size_t ant_id = pkt->ant_id;

    if (cfg->fft_in_rru) {
        simd_convert_float16_to_float32(reinterpret_cast<float*>(fft_inout),
            reinterpret_cast<float*>(
                &pkt->data[2 * cfg->ofdm_rx_zero_prefix_bs_]),
            cfg->OFDM_CA_NUM * 2);
    } else {

        if (kUse12BitIQ) {
            simd_convert_12bit_iq_to_float(
                (uint8_t*)pkt->data + 3 * cfg->ofdm_rx_zero_prefix_bs_,
                reinterpret_cast<float*>(fft_inout), temp_16bits_iq,
                cfg->OFDM_CA_NUM * 3);
        } else {
            simd_convert_short_to_float(
                &pkt->data[2 * cfg->ofdm_rx_zero_prefix_bs_],
                reinterpret_cast<float*>(fft_inout), cfg->OFDM_CA_NUM * 2);
        }

        if (kDebugPrintInTask) {
            printf("In doFFT thread %d: frame: %zu, symbol: %zu, ant: %zu\n",
                tid, frame_id, symbol_id, ant_id);
            if (kPrintFFTInput) {
                printf("FFT input\n");
                for (size_t i = 0; i < cfg->OFDM_CA_NUM; i++) {
                    printf("%.4f+%.4fi ", fft_inout[i].re, fft_inout[i].im);
                }
                printf("\n");
            }
        }
    }

    DurationStat dummy_duration_stat; // TODO: timing for calibration symbols
    DurationStat* duration_stat = nullptr;
    SymbolType sym_type = cfg->get_symbol_type(frame_id, symbol_id);
    if (sym_type == SymbolType::kUL) {
        duration_stat = duration_stat_fft;
    } else if (sym_type == SymbolType::kPilot) {
        duration_stat = duration_stat_csi;
    } else {
        duration_stat = &dummy_duration_stat; // For calibration symbols
    }

    size_t start_tsc1 = worker_rdtsc();
    duration_stat->task_duration[1] += start_tsc1 - start_tsc;

    if (!cfg->fft_in_rru) {
        DftiComputeForward(mkl_handle,
            reinterpret_cast<float*>(fft_inout)); // Compute FFT in-place
    }

    size_t start_tsc2 = worker_rdtsc();
    duration_stat->task_duration[2] += start_tsc2 - start_tsc1;

    if (sym_type == SymbolType::kPilot) {
        if (kCollectPhyStats) {
            phy_stats->update_pilot_snr(frame_id,
                cfg->get_pilot_symbol_idx(frame_id, symbol_id), fft_inout);
        }
        const size_t ue_id = cfg->get_pilot_symbol_idx(frame_id, symbol_id);
        partial_transpose(
            csi_buffers_[frame_slot][ue_id], ant_id, SymbolType::kPilot);
    } else if (sym_type == SymbolType::kUL) {
        partial_transpose(cfg->get_data_buf(data_buffer_, frame_id, symbol_id),
            ant_id, SymbolType::kUL);
    } else if ((sym_type == SymbolType::kCalDL and ant_id == cfg->ref_ant)
        or (sym_type == SymbolType::kCalUL and ant_id != cfg->ref_ant)) {
        partial_transpose(calib_buffer_[frame_slot], ant_id, sym_type);
    } else {
        rt_assert(false, "Unknown or unsupported symbol type");
    }

    duration_stat->task_duration[3] += worker_rdtsc() - start_tsc2;
    socket_buffer_status_[socket_thread_id][buf_offset] = 0; // Reset sock buf
    duration_stat->task_count++;
    duration_stat->task_duration[0] += worker_rdtsc() - start_tsc;
    return Event_data(EventType::kFFT,
        gen_tag_t::frm_sym(pkt->frame_id, pkt->symbol_id)._tag);
}

void DoFFT::partial_transpose(
    complex_float* out_buf, size_t ant_id, SymbolType symbol_type) const
{
    // We have OFDM_DATA_NUM % kTransposeBlockSize == 0
    const size_t num_blocks = cfg->OFDM_DATA_NUM / kTransposeBlockSize;

    for (size_t block_idx = 0; block_idx < num_blocks; block_idx++) {
        const size_t block_base_offset
            = block_idx * (kTransposeBlockSize * cfg->BS_ANT_NUM);
        // We have kTransposeBlockSize % kSCsPerCacheline == 0
        for (size_t sc_j = 0; sc_j < kTransposeBlockSize;
             sc_j += kSCsPerCacheline) {
            const size_t sc_idx = (block_idx * kTransposeBlockSize) + sc_j;
            const complex_float* src
                = &fft_inout[sc_idx + cfg->OFDM_DATA_START];

<<<<<<< HEAD
            complex_float* dst = nullptr;
            if (symbol_type == SymbolType::kCalDL
                || symbol_type == SymbolType::kCalUL) {
                dst = &chan_est_tmp[block_idx * kTransposeBlockSize + sc_j];
            } else {
                dst = &out_buf[block_base_offset
                    + (ant_id * kTransposeBlockSize) + sc_j];
            }
=======
            complex_float* dst = kUsePartialTrans
                ? &out_buf[block_base_offset + (ant_id * kTransposeBlockSize)
                      + sc_j]
                : &out_buf[(cfg->OFDM_DATA_NUM * ant_id) + sc_j
                      + block_idx * kTransposeBlockSize];

>>>>>>> 68aa8c25
            // With either of AVX-512 or AVX2, load one cacheline =
            // 16 float values = 8 subcarriers = kSCsPerCacheline

#if 0
            // AVX-512. Disabled for now because we don't have a working
            // complex multiply for __m512 type.
            __m512 fft_result
                = _mm512_load_ps(reinterpret_cast<const float*>(src));
            if (symbol_type == SymbolType::kPilot) {
                __m512 pilot_tx = _mm512_set_ps(cfg->pilots_sgn_[sc_idx + 7].im,
                    cfg->pilots_sgn_[sc_idx + 7].re,
                    cfg->pilots_sgn_[sc_idx + 6].im,
                    cfg->pilots_sgn_[sc_idx + 6].re,
                    cfg->pilots_sgn_[sc_idx + 5].im,
                    cfg->pilots_sgn_[sc_idx + 5].re,
                    cfg->pilots_sgn_[sc_idx + 4].im,
                    cfg->pilots_sgn_[sc_idx + 4].re,
                    cfg->pilots_sgn_[sc_idx + 3].im,
                    cfg->pilots_sgn_[sc_idx + 3].re,
                    cfg->pilots_sgn_[sc_idx + 2].im,
                    cfg->pilots_sgn_[sc_idx + 2].re,
                    cfg->pilots_sgn_[sc_idx + 1].im,
                    cfg->pilots_sgn_[sc_idx + 1].re,
                    cfg->pilots_sgn_[sc_idx].im, cfg->pilots_sgn_[sc_idx].re);
                fft_result = _mm512_mul_ps(fft_result, pilot_tx);
            }
            _mm512_stream_ps(reinterpret_cast<float*>(dst), fft_result);
#else
            __m256 fft_result0
                = _mm256_load_ps(reinterpret_cast<const float*>(src));
            __m256 fft_result1
                = _mm256_load_ps(reinterpret_cast<const float*>(src + 4));
            if (symbol_type == SymbolType::kPilot) {
                __m256 pilot_tx0 = _mm256_set_ps(
                    cfg->pilots_sgn_[sc_idx + 3].im,
                    cfg->pilots_sgn_[sc_idx + 3].re,
                    cfg->pilots_sgn_[sc_idx + 2].im,
                    cfg->pilots_sgn_[sc_idx + 2].re,
                    cfg->pilots_sgn_[sc_idx + 1].im,
                    cfg->pilots_sgn_[sc_idx + 1].re,
                    cfg->pilots_sgn_[sc_idx].im, cfg->pilots_sgn_[sc_idx].re);
                fft_result0 = CommsLib::__m256_complex_cf32_mult(
                    fft_result0, pilot_tx0, true);

                __m256 pilot_tx1
                    = _mm256_set_ps(cfg->pilots_sgn_[sc_idx + 7].im,
                        cfg->pilots_sgn_[sc_idx + 7].re,
                        cfg->pilots_sgn_[sc_idx + 6].im,
                        cfg->pilots_sgn_[sc_idx + 6].re,
                        cfg->pilots_sgn_[sc_idx + 5].im,
                        cfg->pilots_sgn_[sc_idx + 5].re,
                        cfg->pilots_sgn_[sc_idx + 4].im,
                        cfg->pilots_sgn_[sc_idx + 4].re);
                fft_result1 = CommsLib::__m256_complex_cf32_mult(
                    fft_result1, pilot_tx1, true);
            }
            _mm256_stream_ps(reinterpret_cast<float*>(dst), fft_result0);
            _mm256_stream_ps(reinterpret_cast<float*>(dst + 4), fft_result1);
#endif
        }
    }
    // Do the 1st step of 2-step reciprocal calibration
    // The 2nd step will be performed in dozf
    if (symbol_type == SymbolType::kCalUL) {
        arma::cx_fvec vec_calib_ul(
            reinterpret_cast<arma::cx_float*>(chan_est_tmp), cfg->OFDM_DATA_NUM,
            false);
        cx_float res = mean(vec_calib_ul);
        out_buf[cfg->BF_ANT_NUM + ant_id] = { res.real(), res.imag() };
    } else if (symbol_type == SymbolType::kCalDL) {
        size_t sc_per_antenna = cfg->OFDM_DATA_NUM / cfg->BF_ANT_NUM;
        for (size_t j = 0; j < cfg->BF_ANT_NUM; j++) {
            out_buf[j] = { 0, 0 };
            for (size_t i = 0; i < sc_per_antenna * cfg->BF_ANT_NUM;
                 i += cfg->BF_ANT_NUM)
                out_buf[j] = { chan_est_tmp[i + j].re + out_buf[j].re,
                    chan_est_tmp[i + j].im + out_buf[j].im };
        }
        arma::cx_fvec vec_calib_dl(
            reinterpret_cast<arma::cx_float*>(out_buf), cfg->BF_ANT_NUM, false);
        vec_calib_dl /= sc_per_antenna;
    }
}

DoIFFT::DoIFFT(Config* in_config, int in_tid, double freq_ghz,
    moodycamel::ConcurrentQueue<Event_data>& in_task_queue,
    moodycamel::ConcurrentQueue<Event_data>& complete_task_queue,
    moodycamel::ProducerToken* worker_producer_token,
    Table<complex_float>& in_dl_ifft_buffer, char* in_dl_socket_buffer,
    Stats* in_stats_manager)
    : Doer(in_config, in_tid, freq_ghz, in_task_queue, complete_task_queue,
          worker_producer_token)
    , dl_ifft_buffer_(in_dl_ifft_buffer)
    , dl_socket_buffer_(in_dl_socket_buffer)
{
    duration_stat
        = in_stats_manager->get_duration_stat(DoerType::kIFFT, in_tid);
    DftiCreateDescriptor(
        &mkl_handle, DFTI_SINGLE, DFTI_COMPLEX, 1, cfg->OFDM_CA_NUM);
    if (kUseOutOfPlaceIFFT)
        DftiSetValue(mkl_handle, DFTI_PLACEMENT, DFTI_NOT_INPLACE);
    DftiCommitDescriptor(mkl_handle);

    // Aligned for SIMD
    ifft_out = reinterpret_cast<float*>(
        memalign(64, 2 * cfg->OFDM_CA_NUM * sizeof(float)));
}

DoIFFT::~DoIFFT() { DftiFreeDescriptor(&mkl_handle); }

Event_data DoIFFT::launch(size_t tag)
{
    size_t start_tsc = worker_rdtsc();
    size_t ant_id = gen_tag_t(tag).ant_id;
    size_t frame_id = gen_tag_t(tag).frame_id;
    size_t symbol_id = gen_tag_t(tag).symbol_id;
    size_t symbol_idx_dl = cfg->get_dl_symbol_idx(frame_id, symbol_id);

    if (kDebugPrintInTask) {
        printf("In doIFFT thread %d: frame: %zu, symbol: %zu, antenna: %zu\n",
            tid, frame_id, symbol_id, ant_id);
    }

    size_t offset = (cfg->get_total_data_symbol_idx_dl(frame_id, symbol_idx_dl)
                        * cfg->BS_ANT_NUM)
        + ant_id;

    size_t start_tsc1 = worker_rdtsc();
    duration_stat->task_duration[1] += start_tsc1 - start_tsc;

    auto* ifft_in_ptr = reinterpret_cast<float*>(dl_ifft_buffer_[offset]);
    auto* ifft_out_ptr
        = (kUseOutOfPlaceIFFT || kMemcpyBeforeIFFT) ? ifft_out : ifft_in_ptr;

    if (kMemcpyBeforeIFFT) {
        memset(ifft_out_ptr, 0, sizeof(float) * cfg->OFDM_DATA_START * 2);
        memset(ifft_out_ptr + (cfg->OFDM_DATA_STOP) * 2, 0,
            sizeof(float) * cfg->OFDM_DATA_START * 2);
        memcpy(ifft_out_ptr + (cfg->OFDM_DATA_START) * 2,
            ifft_in_ptr + (cfg->OFDM_DATA_START) * 2,
            sizeof(float) * cfg->OFDM_DATA_NUM * 2);
        DftiComputeBackward(mkl_handle, ifft_out_ptr);
    } else {
        if (kUseOutOfPlaceIFFT) {
            // Use out-of-place IFFT here is faster than in place IFFT
            // There is no need to reset non-data subcarriers in ifft input
            // to 0 since their values are not changed after IFFT
            DftiComputeBackward(mkl_handle, ifft_in_ptr, ifft_out_ptr);
        } else {
            memset(ifft_in_ptr, 0, sizeof(float) * cfg->OFDM_DATA_START * 2);
            memset(ifft_in_ptr + (cfg->OFDM_DATA_STOP) * 2, 0,
                sizeof(float) * cfg->OFDM_DATA_START * 2);
            DftiComputeBackward(mkl_handle, ifft_in_ptr);
        }
    }

    if (kPrintIFFTOutput) {
        printf("data after ifft\n");
        for (size_t i = 0; i < cfg->OFDM_CA_NUM; i++)
            printf("%.1f+%.1fj ", dl_ifft_buffer_[offset][i].re,
                dl_ifft_buffer_[offset][i].im);
        printf("\n");
    }

    size_t start_tsc2 = worker_rdtsc();
    duration_stat->task_duration[2] += start_tsc2 - start_tsc1;

    struct Packet* pkt
        = (struct Packet*)&dl_socket_buffer_[offset * cfg->dl_packet_length];
    short* socket_ptr = &pkt->data[2 * cfg->ofdm_tx_zero_prefix_];

    // IFFT scaled results by OFDM_CA_NUM, we scale down IFFT results
    // during data type coversion
    simd_convert_float_to_short(ifft_out_ptr, socket_ptr, cfg->OFDM_CA_NUM,
        cfg->CP_LEN, cfg->OFDM_CA_NUM);

    duration_stat->task_duration[3] += worker_rdtsc() - start_tsc2;

    if (kPrintSocketOutput) {
        printf("IFFT data in socket\n");
        for (size_t i = 0; i < cfg->OFDM_CA_NUM; i++) {
            printf("%hi+%hij ", socket_ptr[i * 2], socket_ptr[i * 2 + 1]);
        }
        printf("\n");
    }

    duration_stat->task_count++;
    duration_stat->task_duration[0] += worker_rdtsc() - start_tsc;
    return Event_data(EventType::kIFFT, tag);
}<|MERGE_RESOLUTION|>--- conflicted
+++ resolved
@@ -38,14 +38,10 @@
     // Aligned for SIMD
     fft_inout = reinterpret_cast<complex_float*>(
         memalign(64, cfg->OFDM_CA_NUM * sizeof(complex_float)));
-<<<<<<< HEAD
     chan_est_tmp = reinterpret_cast<complex_float*>(
         memalign(64, cfg->OFDM_DATA_NUM * sizeof(complex_float)));
-=======
-
     temp_16bits_iq
         = reinterpret_cast<uint16_t*>(memalign(64, 32 * sizeof(uint16_t)));
->>>>>>> 68aa8c25
 }
 
 DoFFT::~DoFFT()
@@ -162,23 +158,18 @@
             const complex_float* src
                 = &fft_inout[sc_idx + cfg->OFDM_DATA_START];
 
-<<<<<<< HEAD
             complex_float* dst = nullptr;
             if (symbol_type == SymbolType::kCalDL
                 || symbol_type == SymbolType::kCalUL) {
                 dst = &chan_est_tmp[block_idx * kTransposeBlockSize + sc_j];
             } else {
-                dst = &out_buf[block_base_offset
-                    + (ant_id * kTransposeBlockSize) + sc_j];
-            }
-=======
-            complex_float* dst = kUsePartialTrans
+                dst = kUsePartialTrans
                 ? &out_buf[block_base_offset + (ant_id * kTransposeBlockSize)
                       + sc_j]
                 : &out_buf[(cfg->OFDM_DATA_NUM * ant_id) + sc_j
                       + block_idx * kTransposeBlockSize];
-
->>>>>>> 68aa8c25
+            }
+
             // With either of AVX-512 or AVX2, load one cacheline =
             // 16 float values = 8 subcarriers = kSCsPerCacheline
 
