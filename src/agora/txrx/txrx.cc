--- conflicted
+++ resolved
@@ -183,30 +183,6 @@
 
     if (rdtsc_now > send_time) {
       SendBeacon(tid, tx_frame_id++);
-<<<<<<< HEAD
-      if (tx_frame_id > 5) {
-        slow_start_factor = 5;
-      } else if (tx_frame_id > 100) {
-        slow_start_factor = 4;
-      } else if (tx_frame_id > 200) {
-        slow_start_factor = 2;
-      } else if (tx_frame_id > 500) {
-        slow_start_factor = 1;
-      }
-    }
-    if (-1 != DequeueSend(tid)) {
-      continue;
-    }
-    // receive data
-
-    struct Packet* pkt = RecvEnqueue(tid, radio_id, rx_slot);
-    if (pkt == nullptr) {
-      continue;
-    }
-
-    rx_slot = (rx_slot + 1) % buffers_per_socket_;
-=======
->>>>>>> 3440b81f
 
       if (kEnableSlowStart) {
         if (tx_frame_id == slow_start_thresh1) {
@@ -226,9 +202,11 @@
     int send_result = DequeueSend(tid);
     if (-1 == send_result) {
       // receive data
-      struct Packet* pkt = RecvEnqueue(tid, radio_id, rx_offset);
+
+    struct Packet* pkt = RecvEnqueue(tid, radio_id, rx_slot);
       if (pkt != nullptr) {
-        rx_offset = (rx_offset + 1) % packet_num_in_buffer_;
+
+    rx_slot = (rx_slot + 1) % buffers_per_socket_;
 
         if (kIsWorkerTimingEnabled) {
           int frame_id = pkt->frame_id_;
