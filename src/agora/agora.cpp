#include "agora.hpp"
using namespace std;

Agora::Agora(Config* cfg)
    : freq_ghz(measure_rdtsc_freq())
    , base_worker_core_offset(cfg->core_offset + 1 + cfg->socket_thread_num)
    , csi_buffers_(kFrameWnd, cfg->UE_NUM, cfg->BS_ANT_NUM * cfg->OFDM_DATA_NUM)
    , ul_zf_matrices_(
          kFrameWnd, cfg->OFDM_DATA_NUM, cfg->BF_ANT_NUM * cfg->UE_NUM)
    , demod_buffers_(kFrameWnd, cfg->symbol_num_perframe, cfg->UE_NUM,
          kMaxModType * cfg->OFDM_DATA_NUM)
    , decoded_buffer_(kFrameWnd, cfg->symbol_num_perframe, cfg->UE_NUM,
          cfg->LDPC_config.nblocksInSymbol * roundup<64>(cfg->num_bytes_per_cb))
    , dl_zf_matrices_(
          kFrameWnd, cfg->OFDM_DATA_NUM, cfg->UE_NUM * cfg->BF_ANT_NUM)
{
    std::string directory = TOSTRING(PROJECT_DIRECTORY);
    printf("Agora: project directory [%s], RDTSC frequency = %.2f GHz\n",
        directory.c_str(), freq_ghz);

    this->config_ = cfg;

    pin_to_core_with_offset(
        ThreadType::kMaster, cfg->core_offset, 0, false /* quiet */);
    initialize_queues();
    initialize_uplink_buffers();

    if (config_->dl_data_symbol_num_perframe > 0) {
        printf("Agora: Initializing downlink buffers\n");
        initialize_downlink_buffers();
    }

    stats = new Stats(cfg, kMaxStatBreakdown, freq_ghz);
    phy_stats = new PhyStats(cfg);

    /* Initialize TXRX threads */
    packet_tx_rx_.reset(
        new PacketTXRX(cfg, cfg->core_offset + 1, &message_queue_,
            get_conq(EventType::kPacketTX), rx_ptoks_ptr, tx_ptoks_ptr));

    if (kEnableMac) {
        const size_t mac_cpu_core = cfg->core_offset + cfg->socket_thread_num
            + cfg->worker_thread_num + 1;
        mac_thread_ = new MacThread(MacThread::Mode::kServer, cfg, mac_cpu_core,
            decoded_buffer_, nullptr /* ul bits */,
            nullptr /* ul bits status */, &dl_bits_buffer_,
            &dl_bits_buffer_status_, &mac_request_queue_, &mac_response_queue_);

        mac_std_thread_ = std::thread(&MacThread::run_event_loop, mac_thread_);
    }

    /* Create worker threads */
    if (config_->bigstation_mode) {
        create_threads(pthread_fun_wrapper<Agora, &Agora::worker_fft>, 0,
            cfg->fft_thread_num);
        create_threads(pthread_fun_wrapper<Agora, &Agora::worker_zf>,
            cfg->fft_thread_num, cfg->fft_thread_num + cfg->zf_thread_num);
        create_threads(pthread_fun_wrapper<Agora, &Agora::worker_demul>,
            cfg->fft_thread_num + cfg->zf_thread_num, cfg->worker_thread_num);
    } else {
        create_threads(pthread_fun_wrapper<Agora, &Agora::worker>, 0,
            cfg->worker_thread_num);
    }

    printf("Master thread core %zu, TX/RX thread cores %zu--%zu, worker thread "
           "cores %zu--%zu\n",
        cfg->core_offset, cfg->core_offset + 1,
        cfg->core_offset + 1 + cfg->socket_thread_num - 1,
        base_worker_core_offset,
        base_worker_core_offset + cfg->worker_thread_num - 1);
}

Agora::~Agora()
{
    free_uplink_buffers();
    /* Downlink */
    if (config_->dl_data_symbol_num_perframe > 0)
        free_downlink_buffers();

    if (kEnableMac)
        mac_std_thread_.join();
    delete mac_thread_;
}

void Agora::stop()
{
    std::cout << "Agora: stopping threads" << std::endl;
    config_->running = false;
    usleep(1000);
    packet_tx_rx_.reset();
}

void Agora::send_snr_report(
    EventType event_type, size_t frame_id, size_t symbol_id)
{
    assert(event_type == EventType::kSNRReport);
    auto base_tag = gen_tag_t::frm_sym_ue(frame_id, symbol_id, 0);
    for (size_t i = 0; i < config_->UE_NUM; i++) {
        Event_data snr_report(EventType::kSNRReport, base_tag._tag);
        snr_report.num_tags = 2;
        float snr = phy_stats->get_evm_snr(frame_id, i);
        memcpy(&snr_report.tags[1], &snr, sizeof(float));
        try_enqueue_fallback(&mac_request_queue_, snr_report);
        base_tag.ue_id++;
    }
}

void Agora::schedule_antennas(
    EventType event_type, size_t frame_id, size_t symbol_id)
{
    assert(event_type == EventType::kFFT or event_type == EventType::kIFFT);
    auto base_tag = gen_tag_t::frm_sym_ant(frame_id, symbol_id, 0);

    // for (size_t i = 0; i < config_->BS_ANT_NUM; i++) {
    //     try_enqueue_fallback(get_conq(event_type), get_ptok(event_type),
    //         Event_data(event_type, base_tag._tag));
    //     base_tag.ant_id++;
    // }
    size_t num_blocks = config_->BS_ANT_NUM / config_->fft_block_size;
    size_t num_remainder = config_->BS_ANT_NUM % config_->fft_block_size;
    if (num_remainder > 0)
        num_blocks++;
    Event_data event;
    event.num_tags = config_->fft_block_size;
    event.event_type = event_type;
    for (size_t i = 0; i < num_blocks; i++) {
        if ((i == num_blocks - 1) && num_remainder > 0)
            event.num_tags = num_remainder;
        for (size_t j = 0; j < event.num_tags; j++) {
            event.tags[j] = base_tag._tag;
            base_tag.ant_id++;
        }
        try_enqueue_fallback(get_conq(event_type), get_ptok(event_type), event);
    }
}

void Agora::schedule_subcarriers(
    EventType event_type, size_t frame_id, size_t symbol_id)
{
    auto base_tag = gen_tag_t::frm_sym_sc(frame_id, symbol_id, 0);
    size_t num_events = SIZE_MAX;
    size_t block_size = SIZE_MAX;

    switch (event_type) {
    case EventType::kDemul:
    case EventType::kPrecode:
        num_events = config_->demul_events_per_symbol;
        block_size = config_->demul_block_size;
        break;
    case EventType::kZF:
        num_events = config_->zf_events_per_symbol;
        block_size = config_->zf_block_size;
        break;
    default:
        assert(false);
    }

    for (size_t i = 0; i < num_events; i++) {
        try_enqueue_fallback(get_conq(event_type), get_ptok(event_type),
            Event_data(event_type, base_tag._tag));
        base_tag.sc_id += block_size;
    }
}

void Agora::schedule_codeblocks(
    EventType event_type, size_t frame_id, size_t symbol_idx)
{
    auto base_tag = gen_tag_t::frm_sym_cb(frame_id, symbol_idx, 0);

    // for (size_t i = 0;
    //      i < config_->UE_NUM * config_->LDPC_config.nblocksInSymbol; i++) {
    //     try_enqueue_fallback(get_conq(event_type), get_ptok(event_type),
    //         Event_data(event_type, base_tag._tag));
    //     base_tag.cb_id++;
    // }
    size_t num_tasks = config_->UE_NUM * config_->LDPC_config.nblocksInSymbol;
    size_t num_blocks = num_tasks / config_->encode_block_size;
    size_t num_remainder = num_tasks % config_->encode_block_size;
    if (num_remainder > 0)
        num_blocks++;
    Event_data event;
    event.num_tags = config_->encode_block_size;
    event.event_type = event_type;
    for (size_t i = 0; i < num_blocks; i++) {
        if ((i == num_blocks - 1) && num_remainder > 0)
            event.num_tags = num_remainder;
        for (size_t j = 0; j < event.num_tags; j++) {
            event.tags[j] = base_tag._tag;
            base_tag.cb_id++;
        }
        try_enqueue_fallback(get_conq(event_type), get_ptok(event_type), event);
    }
}

void Agora::schedule_users(
    EventType event_type, size_t frame_id, size_t symbol_id)
{
    assert(event_type == EventType::kPacketToMac);
    auto base_tag = gen_tag_t::frm_sym_ue(frame_id, symbol_id, 0);

    for (size_t i = 0; i < config_->UE_NUM; i++) {
        try_enqueue_fallback(&mac_request_queue_,
            Event_data(EventType::kPacketToMac, base_tag._tag));
        base_tag.ue_id++;
    }
}

void Agora::move_events_between_queues(
    EventType event_type1, EventType event_type2)
{
    auto q1 = get_conq(event_type1);
    auto q2 = get_conq(event_type2);
    Event_data events_list[16];
    // printf("%zu elements in decode queue\n", q1->size_approx());
    while (q1->size_approx() > 0) {
        size_t num_events = q1->try_dequeue_bulk(events_list, 16);
        q2->try_enqueue_bulk(events_list, num_events);
    }
}

void Agora::start()
{
    auto& cfg = config_;

    // Start packet I/O
    if (!packet_tx_rx_->startTXRX(socket_buffer_, socket_buffer_status_,
            socket_buffer_status_size_, stats->frame_start,
            dl_socket_buffer_)) {
        this->stop();
        return;
    }

    // Agora processes a frame after processing for previous frames is
    // complete. cur_frame_id is the frame that is currently being processed.
    size_t cur_frame_id = 0;

    /* Counters for printing summary */
    size_t demul_count = 0;
    size_t tx_count = 0;
    double demul_begin = get_time_us();
    double tx_begin = get_time_us();

    bool is_turn_to_dequeue_from_io = true;
    const size_t max_events_needed = std::max(
        kDequeueBulkSizeTXRX * (cfg->socket_thread_num + 1 /* MAC */),
        kDequeueBulkSizeWorker * cfg->worker_thread_num);
    Event_data events_list[max_events_needed];

    while (config_->running && !SignalHandler::gotExitSignal()) {
        /* Get a batch of events */
        size_t num_events = 0;
        if (is_turn_to_dequeue_from_io) {
            for (size_t i = 0; i < cfg->socket_thread_num; i++) {
                num_events += message_queue_.try_dequeue_bulk_from_producer(
                    *(rx_ptoks_ptr[i]), events_list + num_events,
                    kDequeueBulkSizeTXRX);
            }
            num_events += mac_response_queue_.try_dequeue_bulk(
                events_list + num_events, kDequeueBulkSizeTXRX);
        } else {
            if (!cfg->downlink_mode)
                num_events += complete_decode_task_queue_.try_dequeue_bulk(
                    events_list + num_events, max_events_needed);
            if (num_events == 0) {
                num_events += complete_task_queue_.try_dequeue_bulk(
                    events_list + num_events, max_events_needed);
            }
        }
        is_turn_to_dequeue_from_io = !is_turn_to_dequeue_from_io;

        /* Handle each event */
        for (size_t ev_i = 0; ev_i < num_events; ev_i++) {
            Event_data& event = events_list[ev_i];

            // FFT processing is scheduled after falling through the switch
            switch (event.event_type) {
            case EventType::kPacketRX: {
                size_t socket_thread_id = rx_tag_t(event.tags[0]).tid;
                size_t sock_buf_offset = rx_tag_t(event.tags[0]).offset;
                auto* pkt = (Packet*)(socket_buffer_[socket_thread_id]
                    + (sock_buf_offset * cfg->packet_length));

                if (pkt->frame_id >= cur_frame_id + kFrameWnd) {
                    printf("Error: Received packet for future frame %u beyond "
                           "frame window (= %zu + %zu). This can happen if "
                           "Agora is running slowly, e.g., in debug mode\n",
                        pkt->frame_id, cur_frame_id, kFrameWnd);
                    cfg->running = false;
                    break;
                }

                update_rx_counters(pkt->frame_id, pkt->symbol_id);
                if (config_->bigstation_mode) {
                    /* In BigStation, schedule FFT whenever a packet is RX */
                    if (cur_frame_id != pkt->frame_id) {
                        cur_frame_id = pkt->frame_id;
                        stats->master_set_tsc(
                            TsType::kProcessingStarted, pkt->frame_id);
                    }
                }

                fft_queue_arr[pkt->frame_id % kFrameWnd].push(
                    fft_req_tag_t(event.tags[0]));
            } break;

            case EventType::kFFT: {
                for (size_t i = 0; i < event.num_tags; i++) {
                    handle_event_fft(event.tags[i]);
                }
            } break;

            case EventType::kZF: {
                size_t frame_id = gen_tag_t(event.tags[0]).frame_id;
                print_per_task_done(PrintType::kZF, frame_id, 0,
                    zf_stats_.get_symbol_count(frame_id));
                if (zf_stats_.last_symbol(frame_id)) {
                    stats->master_set_tsc(TsType::kZFDone, frame_id);
                    zf_stats_.coded_frame = frame_id;
                    print_per_frame_done(PrintType::kZF, frame_id);

                    /* If all the data in a frame has arrived when ZF is done */
                    for (size_t i = 0; i < cfg->ul_data_symbol_num_perframe;
                         i++) {
                        if (fft_stats_.cur_frame_for_symbol[i] == frame_id) {
                            schedule_subcarriers(
                                EventType::kDemul, frame_id, i);
                        }
                    }
                    for (size_t i = 0; i < cfg->dl_data_symbol_num_perframe;
                         i++) {
                        if (encode_stats_.cur_frame_for_symbol[i] == frame_id) {
                            schedule_subcarriers(EventType::kPrecode, frame_id,
                                cfg->DLSymbols[0][i]);
                        }
                    }
                }
            } break;

            case EventType::kDemul: {
                size_t frame_id = gen_tag_t(event.tags[0]).frame_id;
                size_t symbol_idx_ul = gen_tag_t(event.tags[0]).symbol_id;
                size_t base_sc_id = gen_tag_t(event.tags[0]).sc_id;

                print_per_task_done(
                    PrintType::kDemul, frame_id, symbol_idx_ul, base_sc_id);
                /* If this symbol is ready */
                if (demul_stats_.last_task(frame_id, symbol_idx_ul)) {
                    if (demul_stats_.get_symbol_count(frame_id)
                        < demul_stats_.max_symbol_count - 1)
                        schedule_codeblocks(
                            EventType::kDecode, frame_id, symbol_idx_ul);
                    print_per_symbol_done(
                        PrintType::kDemul, frame_id, symbol_idx_ul);
                    if (demul_stats_.last_symbol(frame_id)) {
                        max_equaled_frame = frame_id;
                        if (!cfg->bigstation_mode) {
                            assert(cur_frame_id == frame_id);
                            cur_frame_id++;
                            move_events_between_queues(
                                EventType::kDecode, EventType::kDecodeLast);
                            schedule_codeblocks(EventType::kDecodeLast,
                                frame_id, symbol_idx_ul);
                        } else {
                            schedule_codeblocks(
                                EventType::kDecode, frame_id, symbol_idx_ul);
                        }
                        stats->master_set_tsc(TsType::kDemulDone, frame_id);
                        print_per_frame_done(PrintType::kDemul, frame_id);
                    }

                    demul_count++;
                    if (demul_count == demul_stats_.max_symbol_count * 9000) {
                        demul_count = 0;
                        double diff = get_time_us() - demul_begin;
                        int samples_num_per_UE = cfg->OFDM_DATA_NUM
                            * demul_stats_.max_symbol_count * 1000;
                        printf(
                            "Frame %zu: RX %d samples (per-client) from %zu "
                            "clients in %f secs, throughtput %f bps per-client "
                            "(16QAM), current task queue length %zu\n",
                            frame_id, samples_num_per_UE, cfg->UE_NUM, diff,
                            samples_num_per_UE * log2(16.0f) / diff,
                            get_conq(EventType::kFFT)->size_approx());
                        demul_begin = get_time_us();
                    }
                }
            } break;

            case EventType::kDecode: {
                size_t frame_id = gen_tag_t(event.tags[0]).frame_id;
                size_t symbol_idx_ul = gen_tag_t(event.tags[0]).symbol_id;

                if (decode_stats_.last_task(frame_id, symbol_idx_ul)) {
                    if (kEnableMac) {
                        schedule_users(
                            EventType::kPacketToMac, frame_id, symbol_idx_ul);
                    }
                    print_per_symbol_done(
                        PrintType::kDecode, frame_id, symbol_idx_ul);
                    if (decode_stats_.last_symbol(frame_id)) {
                        stats->master_set_tsc(TsType::kDecodeDone, frame_id);
                        print_per_frame_done(PrintType::kDecode, frame_id);
                        if (!kEnableMac) {
                            // assert(cur_frame_id == frame_id);
                            // cur_frame_id++;
                            stats->update_stats_in_functions_uplink(frame_id);
                            if (stats->last_frame_id == cfg->frames_to_test - 1)
                                goto finish;
                        }
                    }
                }
            } break;

            case EventType::kRANUpdate: {
                RanConfig rc;
                rc.n_antennas = event.tags[0];
                rc.mod_order_bits = event.tags[1];
                rc.frame_id = event.tags[2];
                update_ran_config(rc);
            } break;

            case EventType::kPacketToMac: {
                size_t frame_id = gen_tag_t(event.tags[0]).frame_id;
                size_t symbol_idx_ul = gen_tag_t(event.tags[0]).symbol_id;
                if (tomac_stats_.last_task(frame_id, symbol_idx_ul)) {
                    print_per_symbol_done(
                        PrintType::kPacketToMac, frame_id, symbol_idx_ul);
                    if (tomac_stats_.last_symbol(frame_id)) {
                        assert(cur_frame_id == frame_id);
                        cur_frame_id++;
                        // stats->master_set_tsc(TsType::kMacTXDone, frame_id);
                        print_per_frame_done(PrintType::kPacketToMac, frame_id);
                        stats->update_stats_in_functions_uplink(frame_id);
                        if (stats->last_frame_id == cfg->frames_to_test - 1)
                            goto finish;
                    }
                }

            } break;

            case EventType::kEncode: {
                for (size_t i = 0; i < event.num_tags; i++) {
                    size_t frame_id = gen_tag_t(event.tags[i]).frame_id;
                    size_t symbol_id = gen_tag_t(event.tags[i]).symbol_id;
                    size_t symbol_idx_dl
                        = cfg->get_dl_symbol_idx(frame_id, symbol_id);
                    if (encode_stats_.last_task(frame_id, symbol_idx_dl)) {
                        encode_stats_.cur_frame_for_symbol[symbol_idx_dl]
                            = frame_id;
                        /* If precoder exist, schedule precoding */
                        if (zf_stats_.coded_frame == frame_id) {
                            schedule_subcarriers(
                                EventType::kPrecode, frame_id, symbol_id);
                        }
                        print_per_symbol_done(
                            PrintType::kEncode, frame_id, symbol_idx_dl);
                        if (encode_stats_.last_symbol(frame_id)) {
                            stats->master_set_tsc(
                                TsType::kEncodeDone, frame_id);
                            print_per_frame_done(PrintType::kEncode, frame_id);
                        }
                    }
                }
            } break;

            case EventType::kPrecode: {
                /* Precoding is done, schedule ifft */
                size_t sc_id = gen_tag_t(event.tags[0]).sc_id;
                size_t frame_id = gen_tag_t(event.tags[0]).frame_id;
                size_t symbol_id = gen_tag_t(event.tags[0]).symbol_id;
                size_t symbol_idx_dl
                    = cfg->get_dl_symbol_idx(frame_id, symbol_id);
                print_per_task_done(
                    PrintType::kPrecode, frame_id, symbol_idx_dl, sc_id);
                if (precode_stats_.last_task(frame_id, symbol_idx_dl)) {
                    schedule_antennas(EventType::kIFFT, frame_id, symbol_id);
                    print_per_symbol_done(
                        PrintType::kPrecode, frame_id, symbol_idx_dl);
                    if (precode_stats_.last_symbol(frame_id)) {
                        stats->master_set_tsc(TsType::kPrecodeDone, frame_id);
                        print_per_frame_done(PrintType::kPrecode, frame_id);
                    }
                }
            } break;

            case EventType::kIFFT: {
                for (size_t i = 0; i < event.num_tags; i++) {
                    /* IFFT is done, schedule data transmission */
                    size_t ant_id = gen_tag_t(event.tags[i]).ant_id;
                    size_t frame_id = gen_tag_t(event.tags[i]).frame_id;
                    size_t symbol_id = gen_tag_t(event.tags[i]).symbol_id;
                    size_t symbol_idx_dl
                        = cfg->get_dl_symbol_idx(frame_id, symbol_id);
                    try_enqueue_fallback(get_conq(EventType::kPacketTX),
                        tx_ptoks_ptr[ant_id % cfg->socket_thread_num],
                        Event_data(EventType::kPacketTX, event.tags[0]));
                    print_per_task_done(
                        PrintType::kIFFT, frame_id, symbol_idx_dl, ant_id);

                    if (ifft_stats_.last_task(frame_id, symbol_idx_dl)) {
                        print_per_symbol_done(
                            PrintType::kIFFT, frame_id, symbol_idx_dl);
                        if (ifft_stats_.last_symbol(frame_id)) {
                            stats->master_set_tsc(TsType::kIFFTDone, frame_id);
                            print_per_frame_done(PrintType::kIFFT, frame_id);
                            assert(frame_id == cur_frame_id);
                            cur_frame_id++;
                            stats->update_stats_in_functions_downlink(frame_id);
                        }
                    }
                }
            } break;

            case EventType::kPacketTX: {
                /* Data is sent */
                size_t ant_id = gen_tag_t(event.tags[0]).ant_id;
                size_t frame_id = gen_tag_t(event.tags[0]).frame_id;
                size_t symbol_id = gen_tag_t(event.tags[0]).symbol_id;
                size_t symbol_idx_dl
                    = cfg->get_dl_symbol_idx(frame_id, symbol_id);
                print_per_task_done(
                    PrintType::kPacketTX, frame_id, symbol_idx_dl, ant_id);
                if (tx_stats_.last_task(frame_id, symbol_idx_dl)) {
                    print_per_symbol_done(
                        PrintType::kPacketTX, frame_id, symbol_idx_dl);
                    /* If tx of the first symbol is done */
                    if (symbol_id == cfg->DLSymbols[0].front()) {
                        stats->master_set_tsc(
                            TsType::kTXProcessedFirst, frame_id);
                        print_per_frame_done(
                            PrintType::kPacketTXFirst, frame_id);
                    }
                    if (tx_stats_.last_symbol(frame_id)) {
                        stats->master_set_tsc(TsType::kTXDone, frame_id);
                        print_per_frame_done(PrintType::kPacketTX, frame_id);
                        if (stats->last_frame_id == cfg->frames_to_test - 1)
                            goto finish;
                    }

                    tx_count++;
                    if (tx_count == tx_stats_.max_symbol_count * 9000) {
                        tx_count = 0;
                        double diff = get_time_us() - tx_begin;
                        int samples_num_per_UE = cfg->OFDM_DATA_NUM
                            * tx_stats_.max_symbol_count * 1000;

                        printf("TX %d samples (per-client) to %zu clients "
                               "in %f secs, throughtput %f bps per-client "
                               "(16QAM), current tx queue length %zu\n",
                            samples_num_per_UE, cfg->UE_NUM, diff,
                            samples_num_per_UE * log2(16.0f) / diff,
                            get_conq(EventType::kPacketTX)->size_approx());
                        tx_begin = get_time_us();
                    }
                }
            } break;
            default:
                printf("Wrong event type in message queue!");
                exit(0);
            } /* End of switch */

            // We schedule FFT processing if the event handling above results in
            // either (a) sufficient packets received for the current frame,
            // or (b) the current frame being updated.
            std::queue<fft_req_tag_t>& cur_fftq
                = fft_queue_arr[cur_frame_id % kFrameWnd];
            if (cur_fftq.size() >= config_->fft_block_size) {
                size_t num_fft_blocks
                    = cur_fftq.size() / config_->fft_block_size;
                for (size_t i = 0; i < num_fft_blocks; i++) {
                    Event_data do_fft_task;
                    do_fft_task.num_tags = config_->fft_block_size;
                    do_fft_task.event_type = EventType::kFFT;

                    for (size_t j = 0; j < config_->fft_block_size; j++) {
                        do_fft_task.tags[j] = cur_fftq.front()._tag;
                        cur_fftq.pop();

                        if (!config_->bigstation_mode) {
                            if (fft_created_count++ == 0) {
                                stats->master_set_tsc(
                                    TsType::kProcessingStarted, cur_frame_id);
                            } else if (fft_created_count
                                == rx_counters_.num_pkts_per_frame) {
                                fft_created_count = 0;
                            }
                        }
                    }
                    try_enqueue_fallback(get_conq(EventType::kFFT),
                        get_ptok(EventType::kFFT), do_fft_task);
                }
            }
        } /* End of for */
    } /* End of while */

finish:

    printf("Agora: printing stats and saving to file\n");
    stats->print_summary();
    stats->save_to_file();
    if (flags.enable_save_decode_data_to_file) {
        save_decode_data_to_file(stats->last_frame_id);
    }
    if (flags.enable_save_tx_data_to_file)
        save_tx_data_to_file(stats->last_frame_id);

    // Calculate and print per-user BER
    if (!kEnableMac && kPrintPhyStats) {
        phy_stats->print_phy_stats();
    }
    this->stop();
}

void Agora::handle_event_fft(size_t tag)
{
    size_t frame_id = gen_tag_t(tag).frame_id;
    size_t symbol_id = gen_tag_t(tag).symbol_id;
    size_t frame_slot = frame_id % kFrameWnd;
    SymbolType sym_type = config_->get_symbol_type(frame_id, symbol_id);

    if (sym_type == SymbolType::kPilot) {
        if (fft_stats_.last_task(frame_id, symbol_id)) {
            print_per_symbol_done(PrintType::kFFTPilots, frame_id, symbol_id);
            if (!config_->downlink_mode
                || (config_->downlink_mode && !config_->recipCalEn)
                || (config_->downlink_mode && config_->recipCalEn
                       && rc_stats_.last_frame == frame_id)) {
                /* If CSI of all UEs is ready, schedule ZF/prediction */
                if (fft_stats_.last_symbol(frame_id)) {
                    stats->master_set_tsc(TsType::kFFTPilotsDone, frame_id);
                    print_per_frame_done(PrintType::kFFTPilots, frame_id);
                    if (kPrintPhyStats)
                        phy_stats->print_snr_stats(frame_id);
                    if (kEnableMac)
                        send_snr_report(
                            EventType::kSNRReport, frame_id, symbol_id);
                    schedule_subcarriers(EventType::kZF, frame_id, 0);
                }
            }
        }
    } else if (sym_type == SymbolType::kUL) {
        if (fft_stats_.last_task(frame_id, symbol_id)) {
            size_t symbol_idx_ul
                = config_->get_ul_symbol_idx(frame_id, symbol_id);
            fft_stats_.cur_frame_for_symbol[symbol_idx_ul] = frame_id;
            print_per_symbol_done(PrintType::kFFTData, frame_id, symbol_id);
            /* If precoder exist, schedule demodulation */
            if (zf_stats_.coded_frame == frame_id) {
                schedule_subcarriers(
                    EventType::kDemul, frame_id, symbol_idx_ul);
            }
        }
    } else if (sym_type == SymbolType::kCalDL
        or sym_type == SymbolType::kCalUL) {
        print_per_symbol_done(PrintType::kFFTCal, frame_id, symbol_id);
        if (++fft_stats_.symbol_rc_count[frame_slot]
            == fft_stats_.max_symbol_rc_count) {
            print_per_frame_done(PrintType::kFFTCal, frame_id);
            // TODO: rc_stats_.max_task_count appears uninitalized
            stats->master_set_tsc(TsType::kRCDone, frame_id);
            fft_stats_.symbol_rc_count[frame_slot] = 0;
            rc_stats_.last_frame = frame_id;
        }
    }
}

void* Agora::worker(int tid)
{
    pin_to_core_with_offset(
        ThreadType::kWorker, base_worker_core_offset, tid, false /* quiet */);

    /* Initialize operators */
    auto computeFFT = new DoFFT(config_, tid, freq_ghz,
        *get_conq(EventType::kFFT), complete_task_queue_, worker_ptoks_ptr[tid],
        socket_buffer_, socket_buffer_status_, data_buffer_, csi_buffers_,
        calib_buffer_, phy_stats, stats);

    auto computeIFFT = new DoIFFT(config_, tid, freq_ghz,
        *get_conq(EventType::kIFFT), complete_task_queue_,
        worker_ptoks_ptr[tid], dl_ifft_buffer_, dl_socket_buffer_, stats);

    auto computeZF = new DoZF(config_, tid, freq_ghz, *get_conq(EventType::kZF),
        complete_task_queue_, worker_ptoks_ptr[tid], csi_buffers_,
        calib_buffer_, ul_zf_matrices_, dl_zf_matrices_, stats);

    auto computeDemul = new DoDemul(config_, tid, freq_ghz,
        *get_conq(EventType::kDemul), complete_task_queue_,
        worker_ptoks_ptr[tid], data_buffer_, ul_zf_matrices_,
        ue_spec_pilot_buffer_, equal_buffer_, demod_buffers_, phy_stats, stats);

    auto computePrecode
        = new DoPrecode(config_, tid, freq_ghz, *get_conq(EventType::kPrecode),
            complete_task_queue_, worker_ptoks_ptr[tid], dl_zf_matrices_,
            dl_ifft_buffer_, dl_encoded_buffer_, stats);

    auto computeEncoding = new DoEncode(config_, tid, freq_ghz,
        *get_conq(EventType::kEncode), complete_task_queue_,
        worker_ptoks_ptr[tid], config_->dl_bits, dl_encoded_buffer_, stats);

    auto computeDecoding
        = new DoDecode(config_, tid, freq_ghz, *get_conq(EventType::kDecode),
            complete_task_queue_, worker_ptoks_ptr[tid], demod_buffers_,
            decoded_buffer_, phy_stats, stats);

    auto computeDecodingLast = new DoDecode(config_, tid, freq_ghz,
        *get_conq(EventType::kDecodeLast), complete_decode_task_queue_,
        decode_ptoks_ptr[tid], demod_buffers_, decoded_buffer_, phy_stats,
        stats);

    std::vector<Doer*> computers_vec;
    if (config_->dl_data_symbol_num_perframe > 0)
        computers_vec = { computeZF, computeFFT, computeEncoding, computeIFFT,
            computePrecode };
    else
        computers_vec = { computeDecodingLast, computeZF, computeFFT,
            computeDecoding, computeDemul };

    while (true) {
        for (size_t i = 0; i < computers_vec.size(); i++) {
            if (computers_vec[i]->try_launch())
                break;
        }
    }
}

void* Agora::worker_fft(int tid)
{
    pin_to_core_with_offset(ThreadType::kWorker, base_worker_core_offset, tid);

    /* Initialize IFFT operator */
    auto computeFFT = new DoFFT(config_, tid, freq_ghz,
        *get_conq(EventType::kFFT), complete_task_queue_, worker_ptoks_ptr[tid],
        socket_buffer_, socket_buffer_status_, data_buffer_, csi_buffers_,
        calib_buffer_, phy_stats, stats);
    auto computeIFFT = new DoIFFT(config_, tid, freq_ghz,
        *get_conq(EventType::kIFFT), complete_task_queue_,
        worker_ptoks_ptr[tid], dl_ifft_buffer_, dl_socket_buffer_, stats);

    while (true) {
        if (computeFFT->try_launch()) {
        } else if (config_->dl_data_symbol_num_perframe > 0
            && computeIFFT->try_launch()) {
        }
    }
}

void* Agora::worker_zf(int tid)
{
    pin_to_core_with_offset(ThreadType::kWorker, base_worker_core_offset, tid);

    /* Initialize ZF operator */
    auto computeZF = new DoZF(config_, tid, freq_ghz, *get_conq(EventType::kZF),
        complete_task_queue_, worker_ptoks_ptr[tid], csi_buffers_,
        calib_buffer_, ul_zf_matrices_, dl_zf_matrices_, stats);

    while (true) {
        computeZF->try_launch();
    }
}

void* Agora::worker_demul(int tid)
{
    pin_to_core_with_offset(ThreadType::kWorker, base_worker_core_offset, tid);

    auto computeDemul = new DoDemul(config_, tid, freq_ghz,
        *get_conq(EventType::kDemul), complete_task_queue_,
        worker_ptoks_ptr[tid], data_buffer_, ul_zf_matrices_,
        ue_spec_pilot_buffer_, equal_buffer_, demod_buffers_, phy_stats, stats);

    /* Initialize Precode operator */
    auto computePrecode
        = new DoPrecode(config_, tid, freq_ghz, *get_conq(EventType::kPrecode),
            complete_task_queue_, worker_ptoks_ptr[tid], dl_zf_matrices_,
            dl_ifft_buffer_, dl_encoded_buffer_, stats);

    while (true) {
        if (config_->dl_data_symbol_num_perframe > 0) {
            computePrecode->try_launch();
        } else {
            computeDemul->try_launch();
        }
    }
}

void Agora::create_threads(void* (*worker)(void*), int tid_start, int tid_end)
{
    int ret;
    for (int i = tid_start; i < tid_end; i++) {
        auto context = new EventHandlerContext<Agora>;
        context->obj_ptr = this;
        context->id = i;
        ret = pthread_create(&task_threads[i], NULL, worker, context);
        if (ret != 0) {
            perror("task thread create failed");
            exit(0);
        }
    }
}

void Agora::update_ran_config(RanConfig rc)
{
    config_->update_mod_cfgs(rc.mod_order_bits);
}

void Agora::update_rx_counters(size_t frame_id, size_t symbol_id)
{
    const size_t frame_slot = frame_id % kFrameWnd;
    if (config_->isPilot(frame_id, symbol_id)) {
        rx_counters_.num_pilot_pkts[frame_slot]++;
        if (rx_counters_.num_pilot_pkts[frame_slot]
            == rx_counters_.num_pilot_pkts_per_frame) {
            rx_counters_.num_pilot_pkts[frame_slot] = 0;
            stats->master_set_tsc(TsType::kPilotAllRX, frame_id);
            print_per_frame_done(PrintType::kPacketRXPilots, frame_id);
        }
    } else if (config_->isCalDlPilot(frame_id, symbol_id)
        or config_->isCalUlPilot(frame_id, symbol_id)) {
        if (++rx_counters_.num_reciprocity_pkts[frame_slot]
            == rx_counters_.num_reciprocity_pkts_per_frame) {
            rx_counters_.num_reciprocity_pkts[frame_slot] = 0;
            stats->master_set_tsc(TsType::kRCAllRX, frame_id);
        }
    }
    // Receive first packet in a frame
    if (rx_counters_.num_pkts[frame_slot] == 0) {
        // schedule this frame's encoding
        for (size_t i = 0; i < config_->dl_data_symbol_num_perframe; i++)
            schedule_codeblocks(
                EventType::kEncode, frame_id, config_->DLSymbols[0][i]);
        stats->master_set_tsc(TsType::kPilotRX, frame_id);
        if (kDebugPrintPerFrameStart) {
            const size_t prev_frame_slot
                = (frame_slot + kFrameWnd - 1) % kFrameWnd;
            printf("Main [frame %zu + %.2f ms since last frame]: Received "
                   "first packet. Remaining packets in prev frame: %zu\n",
                frame_id,
                stats->master_get_delta_ms(
                    TsType::kPilotRX, frame_id, frame_id - 1),
                rx_counters_.num_pkts[prev_frame_slot]);
        }
    }

    rx_counters_.num_pkts[frame_slot]++;
    if (rx_counters_.num_pkts[frame_slot] == rx_counters_.num_pkts_per_frame) {
        stats->master_set_tsc(TsType::kRXDone, frame_id);
        print_per_frame_done(PrintType::kPacketRX, frame_id);
        rx_counters_.num_pkts[frame_slot] = 0;
    }
}

void Agora::print_per_frame_done(PrintType print_type, size_t frame_id)
{
    if (!kDebugPrintPerFrameDone)
        return;
    switch (print_type) {
    case (PrintType::kPacketRXPilots):
        printf("Main [frame %zu + %.2f ms]: Received all pilots\n", frame_id,
            stats->master_get_delta_ms(
                TsType::kPilotAllRX, TsType::kPilotRX, frame_id));
        break;
    case (PrintType::kPacketRX): {
        printf("Main [frame %zu + %.2f ms]: Received all packets\n", frame_id,
            stats->master_get_delta_ms(
                TsType::kRXDone, TsType::kPilotRX, frame_id));
    } break;
    case (PrintType::kFFTPilots):
        printf("Main [frame %zu + %.2f ms]: FFT-ed all pilots\n", frame_id,
            stats->master_get_delta_ms(
                TsType::kFFTPilotsDone, TsType::kPilotRX, frame_id));
        break;
    case (PrintType::kFFTCal):
        printf("Main [frame %zu + %.2f ms]: FFT-ed all calibration symbols\n",
            frame_id,
            stats->master_get_us_since(TsType::kRCAllRX, frame_id) / 1000.0);
        break;
    case (PrintType::kZF):
        printf("Main [frame %zu + %.2f ms]: Completed zero-forcing\n", frame_id,
            stats->master_get_delta_ms(
                TsType::kZFDone, TsType::kPilotRX, frame_id));
        break;
    case (PrintType::kDemul):
        printf("Main [frame %zu + %.2f ms]: Completed demodulation\n", frame_id,
            stats->master_get_delta_ms(
                TsType::kDemulDone, TsType::kPilotRX, frame_id));
        break;
    case (PrintType::kDecode):
        printf("Main [frame %zu + %.2f ms]: Completed LDPC decoding (%zu UL "
               "symbols)\n",
            frame_id,
            stats->master_get_delta_ms(
                TsType::kDecodeDone, TsType::kPilotRX, frame_id),
            config_->ul_data_symbol_num_perframe);
        break;
    case (PrintType::kEncode):
        printf("Main [frame %zu + %.2f ms]: Completed LDPC encoding\n",
            frame_id,
            stats->master_get_delta_ms(
                TsType::kEncodeDone, TsType::kPilotRX, frame_id));
        break;
    case (PrintType::kPrecode):
        printf("Main [frame %zu + %.2f ms]: Completed precoding\n", frame_id,
            stats->master_get_delta_ms(
                TsType::kPrecodeDone, TsType::kPilotRX, frame_id));
        break;
    case (PrintType::kIFFT):
        printf("Main [frame %zu + %.2f ms]: Completed IFFT\n", frame_id,
            stats->master_get_delta_ms(
                TsType::kIFFTDone, TsType::kPilotRX, frame_id));
        break;
    case (PrintType::kPacketTXFirst):
        printf("Main [frame %zu + %.2f ms]: Completed TX of first symbol\n",
            frame_id,
            stats->master_get_delta_ms(
                TsType::kTXProcessedFirst, TsType::kPilotRX, frame_id));
        break;
    case (PrintType::kPacketTX):
        printf("Main [frame %zu + %.2f ms]: Completed TX (%zu DL symbols)\n",
            frame_id,
            stats->master_get_delta_ms(
                TsType::kTXDone, TsType::kPilotRX, frame_id),
            config_->dl_data_symbol_num_perframe);
        break;
    case (PrintType::kPacketToMac):
        printf("Main [frame %zu + %.2f ms]: Completed MAC TX \n", frame_id,
            stats->master_get_ms_since(TsType::kPilotRX, frame_id));
        break;
    default:
        printf("Wrong task type in frame done print!");
    }
}

void Agora::print_per_symbol_done(
    PrintType print_type, size_t frame_id, size_t symbol_id)
{
    if (!kDebugPrintPerSymbolDone)
        return;
    switch (print_type) {
    case (PrintType::kFFTPilots):
        printf("Main [frame %zu symbol %zu + %.3f ms]: FFT-ed pilot symbol, "
               "%zu symbols done\n",
            frame_id, symbol_id,
            stats->master_get_ms_since(TsType::kPilotRX, frame_id),
            fft_stats_.get_symbol_count(frame_id) + 1);
        break;
    case (PrintType::kFFTData):
        printf("Main [frame %zu symbol %zu + %.3f ms]: FFT-ed data symbol, "
               "precoder status: %d\n",
            frame_id, symbol_id,
            stats->master_get_ms_since(TsType::kPilotRX, frame_id),
            zf_stats_.coded_frame == frame_id);
        break;
    case (PrintType::kDemul):
        printf("Main [frame %zu symbol %zu + %.3f ms]: Completed demodulation, "
               "%zu symbols done\n",
            frame_id, symbol_id,
            stats->master_get_ms_since(TsType::kPilotRX, frame_id),
            demul_stats_.get_symbol_count(frame_id) + 1);
        break;
    case (PrintType::kDecode):
        printf("Main [frame %zu symbol %zu + %.3f ms]: Completed decoding, "
               "%zu symbols done\n",
            frame_id, symbol_id,
            stats->master_get_ms_since(TsType::kPilotRX, frame_id),
            decode_stats_.get_symbol_count(frame_id) + 1);
        break;
    case (PrintType::kEncode):
        printf("Main [frame %zu symbol %zu + %.3f ms]: Completed encoding, "
               "%zu symbols done\n",
            frame_id, symbol_id,
            stats->master_get_ms_since(TsType::kPilotRX, frame_id),
            encode_stats_.get_symbol_count(frame_id) + 1);
        break;
    case (PrintType::kPrecode):
        printf("Main [frame %zu symbol %zu + %.3f ms]: Completed precoding, "
               "%zu symbols done\n",
            frame_id, symbol_id,
            stats->master_get_ms_since(TsType::kPilotRX, frame_id),
            precode_stats_.get_symbol_count(frame_id) + 1);
        break;
    case (PrintType::kIFFT):
        printf("Main [frame %zu symbol %zu + %.3f ms]: Completed IFFT, "
               "%zu symbols done\n",
            frame_id, symbol_id,
            stats->master_get_ms_since(TsType::kPilotRX, frame_id),
            ifft_stats_.get_symbol_count(frame_id) + 1);
        break;
    case (PrintType::kPacketTX):
        printf("Main [frame %zu symbol %zu + %.3f ms]: Completed TX, "
               "%zu symbols done\n",
            frame_id, symbol_id,
            stats->master_get_ms_since(TsType::kPilotRX, frame_id),
            tx_stats_.get_symbol_count(frame_id) + 1);
        break;
    case (PrintType::kPacketToMac):
        printf("Main [frame %zu symbol %zu + %.3f ms]: Completed MAC TX, "
               "%zu symbols done\n",
            frame_id, symbol_id,
            stats->master_get_ms_since(TsType::kPilotRX, frame_id),
            tomac_stats_.get_symbol_count(frame_id) + 1);
        break;
    default:
        printf("Wrong task type in frame done print!");
    }
}

void Agora::print_per_task_done(PrintType print_type, size_t frame_id,
    size_t symbol_id, size_t ant_or_sc_id)
{
    if (!kDebugPrintPerTaskDone)
        return;
    switch (print_type) {
    case (PrintType::kZF):
        printf("Main thread: ZF done frame: %zu, subcarrier %zu\n", frame_id,
            ant_or_sc_id);
        break;
    case (PrintType::kRC):
        printf("Main thread: RC done frame: %zu, subcarrier %zu\n", frame_id,
            ant_or_sc_id);
        break;
    case (PrintType::kDemul):
        printf("Main thread: Demodulation done frame: %zu, symbol: %zu, sc: "
               "%zu, num blocks done: %zu\n",
            frame_id, symbol_id, ant_or_sc_id,
            demul_stats_.get_task_count(frame_id, symbol_id));
        break;
    case (PrintType::kDecode):
        printf("Main thread: Decoding done frame: %zu, symbol: %zu, sc: %zu, "
               "num blocks done: %zu\n",
            frame_id, symbol_id, ant_or_sc_id,
            decode_stats_.get_task_count(frame_id, symbol_id));
        break;
    case (PrintType::kPrecode):
        printf("Main thread: Precoding done frame: %zu, symbol: %zu, "
               "subcarrier: %zu, total SCs: %zu\n",
            frame_id, symbol_id, ant_or_sc_id,
            precode_stats_.get_task_count(frame_id, symbol_id));
        break;
    case (PrintType::kIFFT):
        printf("Main thread: IFFT done frame: %zu, symbol: %zu, antenna: %zu, "
               "total ants: %zu\n",
            frame_id, symbol_id, ant_or_sc_id,
            ifft_stats_.get_task_count(frame_id, symbol_id));
        break;
    case (PrintType::kPacketTX):
        printf("Main thread: TX done frame: %zu, symbol: %zu, antenna: %zu, "
               "total packets: %zu\n",
            frame_id, symbol_id, ant_or_sc_id,
            tx_stats_.get_task_count(frame_id, symbol_id));
        break;
    default:
        printf("Wrong task type in frame done print!");
    }
}

void Agora::initialize_queues()
{
    using mt_queue_t = moodycamel::ConcurrentQueue<Event_data>;

    int data_symbol_num_perframe = config_->data_symbol_num_perframe;
    message_queue_ = mt_queue_t(512 * data_symbol_num_perframe);
    complete_task_queue_ = mt_queue_t(512 * data_symbol_num_perframe * 4);
    complete_decode_task_queue_ = mt_queue_t(2048);

    // Create concurrent queues for each Doer
    for (sched_info_t& s : sched_info_arr) {
        s.concurrent_q = mt_queue_t(512 * data_symbol_num_perframe * 4);
        s.ptok = new moodycamel::ProducerToken(s.concurrent_q);
    }

    for (size_t i = 0; i < config_->socket_thread_num; i++) {
        rx_ptoks_ptr[i] = new moodycamel::ProducerToken(message_queue_);
        tx_ptoks_ptr[i]
            = new moodycamel::ProducerToken(*get_conq(EventType::kPacketTX));
    }

    for (size_t i = 0; i < config_->worker_thread_num; i++) {
        worker_ptoks_ptr[i]
            = new moodycamel::ProducerToken(complete_task_queue_);
        decode_ptoks_ptr[i]
            = new moodycamel::ProducerToken(complete_decode_task_queue_);
    }
}

void Agora::initialize_uplink_buffers()
{
    auto& cfg = config_;
    const size_t task_buffer_symbol_num_ul
        = cfg->ul_data_symbol_num_perframe * kFrameWnd;

    alloc_buffer_1d(&task_threads, cfg->worker_thread_num, 64, 0);

    socket_buffer_status_size_
        = cfg->BS_ANT_NUM * kFrameWnd * cfg->symbol_num_perframe;
    socket_buffer_size_ = cfg->packet_length * socket_buffer_status_size_;

    socket_buffer_.malloc(
        cfg->socket_thread_num /* RX */, socket_buffer_size_, 64);
    socket_buffer_status_.calloc(
        cfg->socket_thread_num /* RX */, socket_buffer_status_size_, 64);

    data_buffer_.malloc(
        task_buffer_symbol_num_ul, cfg->OFDM_DATA_NUM * cfg->BS_ANT_NUM, 64);

    equal_buffer_.malloc(
        task_buffer_symbol_num_ul, cfg->OFDM_DATA_NUM * cfg->UE_NUM, 64);
    ue_spec_pilot_buffer_.calloc(
        kFrameWnd, cfg->UL_PILOT_SYMS * cfg->UE_NUM, 64);

    rx_counters_.num_pkts_per_frame = cfg->BS_ANT_NUM
        * (cfg->pilot_symbol_num_perframe + cfg->ul_data_symbol_num_perframe);
    rx_counters_.num_pilot_pkts_per_frame
        = cfg->BS_ANT_NUM * cfg->pilot_symbol_num_perframe;
    rx_counters_.num_reciprocity_pkts_per_frame = cfg->BS_ANT_NUM;

    fft_created_count = 0;
    fft_stats_.init(cfg->BS_ANT_NUM, cfg->pilot_symbol_num_perframe,
        cfg->symbol_num_perframe);
    fft_stats_.max_symbol_data_count = cfg->ul_data_symbol_num_perframe;
    fft_stats_.symbol_rc_count.fill(0);
    fft_stats_.max_symbol_rc_count = cfg->BS_ANT_NUM;
    fft_stats_.cur_frame_for_symbol
        = std::vector<size_t>(cfg->ul_data_symbol_num_perframe, SIZE_MAX);

    zf_stats_.init(config_->zf_events_per_symbol);

    demul_stats_.init(config_->demul_events_per_symbol,
        cfg->ul_data_symbol_num_perframe, cfg->data_symbol_num_perframe);

    decode_stats_.init(config_->LDPC_config.nblocksInSymbol * cfg->UE_NUM,
        cfg->ul_data_symbol_num_perframe, cfg->data_symbol_num_perframe);

    tomac_stats_.init(cfg->UE_NUM, cfg->ul_data_symbol_num_perframe,
        cfg->data_symbol_num_perframe);
}

void Agora::initialize_downlink_buffers()
{
    auto& cfg = config_;
    const size_t task_buffer_symbol_num
        = cfg->dl_data_symbol_num_perframe * kFrameWnd;

    size_t dl_socket_buffer_status_size
        = cfg->BS_ANT_NUM * kFrameWnd * cfg->dl_data_symbol_num_perframe;
    size_t dl_socket_buffer_size
        = cfg->packet_length * dl_socket_buffer_status_size;
    alloc_buffer_1d(&dl_socket_buffer_, dl_socket_buffer_size, 64, 0);
    alloc_buffer_1d(
        &dl_socket_buffer_status_, dl_socket_buffer_status_size, 64, 1);

    dl_bits_buffer_.calloc(
        task_buffer_symbol_num, cfg->OFDM_DATA_NUM * cfg->UE_NUM, 64);
    size_t dl_bits_buffer_status_size
        = task_buffer_symbol_num * cfg->LDPC_config.nblocksInSymbol;
    dl_bits_buffer_status_.calloc(cfg->UE_NUM, dl_bits_buffer_status_size, 64);

    dl_ifft_buffer_.calloc(
        cfg->BS_ANT_NUM * task_buffer_symbol_num, cfg->OFDM_CA_NUM, 64);
<<<<<<< HEAD
    calib_buffer_.calloc(TASK_BUFFER_FRAME_NUM, 2 * cfg->BF_ANT_NUM, 64);
=======
    calib_buffer_.calloc(kFrameWnd, cfg->OFDM_DATA_NUM * cfg->BS_ANT_NUM, 64);
>>>>>>> 80a44566
    dl_encoded_buffer_.calloc(task_buffer_symbol_num,
        roundup<64>(cfg->OFDM_DATA_NUM) * cfg->UE_NUM, 64);

    frommac_stats_.init(config_->UE_NUM, cfg->dl_data_symbol_num_perframe,
        cfg->data_symbol_num_perframe);
    encode_stats_.init(config_->LDPC_config.nblocksInSymbol * cfg->UE_NUM,
        cfg->dl_data_symbol_num_perframe, cfg->data_symbol_num_perframe);
    encode_stats_.cur_frame_for_symbol
        = std::vector<size_t>(cfg->dl_data_symbol_num_perframe, SIZE_MAX);
    precode_stats_.init(config_->demul_events_per_symbol,
        cfg->dl_data_symbol_num_perframe, cfg->data_symbol_num_perframe);
    ifft_stats_.init(cfg->BS_ANT_NUM, cfg->dl_data_symbol_num_perframe,
        cfg->data_symbol_num_perframe);
    tx_stats_.init(cfg->BS_ANT_NUM, cfg->dl_data_symbol_num_perframe,
        cfg->data_symbol_num_perframe);
}

void Agora::free_uplink_buffers()
{
    socket_buffer_.free();
    socket_buffer_status_.free();
    data_buffer_.free();
    equal_buffer_.free();

    fft_stats_.fini();
    demul_stats_.fini();
    decode_stats_.fini();
}

void Agora::free_downlink_buffers()
{
    free_buffer_1d(&dl_socket_buffer_);
    free_buffer_1d(&dl_socket_buffer_status_);

    dl_ifft_buffer_.free();
    calib_buffer_.free();
    dl_encoded_buffer_.free();

    encode_stats_.fini();
    precode_stats_.fini();
    ifft_stats_.fini();
    tx_stats_.fini();
}

void Agora::save_decode_data_to_file(int frame_id)
{
    auto& cfg = config_;
    const size_t num_decoded_bytes
        = cfg->num_bytes_per_cb * cfg->LDPC_config.nblocksInSymbol;

    std::string cur_directory = TOSTRING(PROJECT_DIRECTORY);
    std::string filename = cur_directory + "/data/decode_data.bin";
    printf("Saving decode data to %s\n", filename.c_str());
    FILE* fp = fopen(filename.c_str(), "wb");

    for (size_t i = 0; i < cfg->ul_data_symbol_num_perframe; i++) {
        for (size_t j = 0; j < cfg->UE_NUM; j++) {
            uint8_t* ptr = decoded_buffer_[frame_id % kFrameWnd][i][j];
            fwrite(ptr, num_decoded_bytes, sizeof(uint8_t), fp);
        }
    }
    fclose(fp);
}

void Agora::save_tx_data_to_file(UNUSED int frame_id)
{
    auto& cfg = config_;

    std::string cur_directory = TOSTRING(PROJECT_DIRECTORY);
    std::string filename = cur_directory + "/data/tx_data.bin";
    printf("Saving TX data to %s\n", filename.c_str());
    FILE* fp = fopen(filename.c_str(), "wb");

    for (size_t i = 0; i < cfg->dl_data_symbol_num_perframe; i++) {
        size_t total_data_symbol_id
            = cfg->get_total_data_symbol_idx_dl(frame_id, i);

        for (size_t ant_id = 0; ant_id < cfg->BS_ANT_NUM; ant_id++) {
            size_t offset = total_data_symbol_id * cfg->BS_ANT_NUM + ant_id;
            size_t packet_length = config_->packet_length;
            struct Packet* pkt
                = (struct Packet*)(&dl_socket_buffer_[offset * packet_length]);
            short* socket_ptr = pkt->data;
            fwrite(socket_ptr, cfg->sampsPerSymbol * 2, sizeof(short), fp);
        }
    }
    fclose(fp);
}

void Agora::getEqualData(float** ptr, int* size)
{
    auto& cfg = config_;
    auto offset = cfg->get_total_data_symbol_idx_ul(
        max_equaled_frame, cfg->UL_PILOT_SYMS);
    *ptr = (float*)&equal_buffer_[offset][0];
    *size = cfg->UE_NUM * cfg->OFDM_DATA_NUM * 2;
}

extern "C" {
EXPORT Agora* Agora_new(Config* cfg)
{
    // printf("Size of Agora: %d\n",sizeof(Agora *));
    auto* agora = new Agora(cfg);

    return agora;
}
EXPORT void Agora_start(Agora* agora) { agora->start(); }
EXPORT void Agora_stop(/*Agora *agora*/)
{
    SignalHandler::setExitSignal(true); /*agora->stop();*/
}
EXPORT void Agora_destroy(Agora* agora) { delete agora; }
EXPORT void Agora_getEqualData(Agora* agora, float** ptr, int* size)
{
    return agora->getEqualData(ptr, size);
}
}<|MERGE_RESOLUTION|>--- conflicted
+++ resolved
@@ -1155,11 +1155,7 @@
 
     dl_ifft_buffer_.calloc(
         cfg->BS_ANT_NUM * task_buffer_symbol_num, cfg->OFDM_CA_NUM, 64);
-<<<<<<< HEAD
-    calib_buffer_.calloc(TASK_BUFFER_FRAME_NUM, 2 * cfg->BF_ANT_NUM, 64);
-=======
-    calib_buffer_.calloc(kFrameWnd, cfg->OFDM_DATA_NUM * cfg->BS_ANT_NUM, 64);
->>>>>>> 80a44566
+    calib_buffer_.calloc(kFrameWnd, 2 * cfg->BF_ANT_NUM, 64);
     dl_encoded_buffer_.calloc(task_buffer_symbol_num,
         roundup<64>(cfg->OFDM_DATA_NUM) * cfg->UE_NUM, 64);
 
