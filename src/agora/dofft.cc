/**
 * @file dofft.cc
 * @brief Implementation file for the DoFFT class.
 */
#include "dofft.h"

#include "concurrent_queue_wrapper.h"
#include "datatype_conversion.h"

static constexpr bool kPrintFFTInput = false;
static constexpr bool kPrintIFFTOutput = false;
static constexpr bool kPrintSocketOutput = false;
static constexpr bool kUseOutOfPlaceIFFT = false;
static constexpr bool kMemcpyBeforeIFFT = true;
static constexpr bool kPrintPilotCorrStats = false;

DoFFT::DoFFT(Config* config, int tid, Table<char>& socket_buffer,
             Table<int>& socket_buffer_status,
             Table<complex_float>& data_buffer,
             PtrGrid<kFrameWnd, kMaxUEs, complex_float>& csi_buffers,
             Table<complex_float>& calib_dl_buffer,
             Table<complex_float>& calib_ul_buffer, PhyStats* in_phy_stats,
             Stats* stats_manager)
    : Doer(config, tid),
      socket_buffer_(socket_buffer),
      socket_buffer_status_(socket_buffer_status),
      data_buffer_(data_buffer),
      csi_buffers_(csi_buffers),
      calib_dl_buffer_(calib_dl_buffer),
      calib_ul_buffer_(calib_ul_buffer),
      phy_stats_(in_phy_stats) {
  duration_stat_fft_ = stats_manager->GetDurationStat(DoerType::kFFT, tid);
  duration_stat_csi_ = stats_manager->GetDurationStat(DoerType::kCSI, tid);
  DftiCreateDescriptor(&mkl_handle_, DFTI_SINGLE, DFTI_COMPLEX, 1,
                       cfg_->OfdmCaNum());
  DftiCommitDescriptor(mkl_handle_);

  // Aligned for SIMD
  fft_inout_ = static_cast<complex_float*>(Agora_memory::PaddedAlignedAlloc(
      Agora_memory::Alignment_t::kAlign64,
      cfg_->OfdmCaNum() * sizeof(complex_float)));
  temp_16bits_iq_ = static_cast<uint16_t*>(Agora_memory::PaddedAlignedAlloc(
      Agora_memory::Alignment_t::kAlign64, 32 * sizeof(uint16_t)));
  rx_samps_tmp_ =
      static_cast<std::complex<float>*>(Agora_memory::PaddedAlignedAlloc(
          Agora_memory::Alignment_t::kAlign64,
          cfg_->SampsPerSymbol() * sizeof(std::complex<float>)));
}

DoFFT::~DoFFT() {
  DftiFreeDescriptor(&mkl_handle_);
  std::free(fft_inout_);
  std::free(rx_samps_tmp_);
  std::free(temp_16bits_iq_);
}

// @brief
// @in_vec: input complex data to estimate regression params
// @x0: value of the first x data (assumed consecutive integers)
// @out_vec: output complex data with linearly regressed phase
static inline void CalibRegressionEstimate(const arma::cx_fvec& in_vec,
                                           arma::cx_fvec& out_vec, size_t x0) {
  size_t in_len = in_vec.size();
  size_t out_len = out_vec.size();
  std::vector<float> scs(out_len, 0);
  for (size_t i = 0; i < out_len; i++) {
    scs[i] = i;
  }
  arma::fvec x_vec((float*)scs.data() + x0, in_len, false);
  arma::fvec in_phase = arg(in_vec);
  arma::fvec in_mag = abs(in_vec);

  // finding regression parameters from the input vector
  // https://www.cse.wustl.edu/~jain/iucee/ftp/k_14slr.pdf
  arma::fvec xy = in_phase % x_vec;
  float xbar = arma::mean(x_vec);
  float ybar = arma::mean(in_phase);
  float coeff = (arma::sum(xy) - in_len * xbar * ybar) /
                (arma::sum(arma::square(x_vec)) - in_len * xbar * xbar);
  float intercept = ybar - coeff * xbar;

  // extrapolating phase for the target subcarrier using regression
  arma::fvec x_vec_all((float*)scs.data(), out_len, false);
  arma::fvec tar_angle = coeff * x_vec_all + intercept;
  out_vec.set_real(arma::cos(tar_angle));
  out_vec.set_imag(arma::sin(tar_angle));
  out_vec *= arma::mean(in_mag);
}

EventData DoFFT::Launch(size_t tag) {
  size_t socket_thread_id = fft_req_tag_t(tag).tid_;
  size_t buf_offset = fft_req_tag_t(tag).offset_;
  size_t start_tsc = GetTime::WorkerRdtsc();
  auto* pkt = (Packet*)(socket_buffer_[socket_thread_id] +
                        buf_offset * cfg_->PacketLength());
  size_t frame_id = pkt->frame_id_;
  size_t frame_slot = frame_id % kFrameWnd;
  size_t symbol_id = pkt->symbol_id_;
  size_t ant_id = pkt->ant_id_;
  SymbolType sym_type = cfg_->GetSymbolType(symbol_id);

  if (cfg_->FftInRru() == true) {
    SimdConvertFloat16ToFloat32(
        reinterpret_cast<float*>(fft_inout_),
        reinterpret_cast<float*>(&pkt->data_[2 * cfg_->OfdmRxZeroPrefixBs()]),
        cfg_->OfdmCaNum() * 2);
  } else {
    if (kUse12BitIQ) {
      SimdConvert12bitIqToFloat(
          (uint8_t*)pkt->data_ + 3 * cfg_->OfdmRxZeroPrefixBs(),
          reinterpret_cast<float*>(fft_inout_), temp_16bits_iq_,
          cfg_->OfdmCaNum() * 3);
    } else {
      size_t sample_offset = cfg_->OfdmRxZeroPrefixBs();
      if (sym_type == SymbolType::kCalDL) {
        sample_offset = cfg_->OfdmRxZeroPrefixCalDl();
      } else if (sym_type == SymbolType::kCalUL) {
        sample_offset = cfg_->OfdmRxZeroPrefixCalUl();
      }
      SimdConvertShortToFloat(&pkt->data_[2 * sample_offset],
                              reinterpret_cast<float*>(fft_inout_),
                              cfg_->OfdmCaNum() * 2);
    }
    if (kDebugPrintInTask) {
      std::printf("In doFFT thread %d: frame: %zu, symbol: %zu, ant: %zu\n",
                  tid_, frame_id, symbol_id, ant_id);
    }
    if (kPrintPilotCorrStats && sym_type == SymbolType::kPilot) {
      SimdConvertShortToFloat(pkt->data_,
                              reinterpret_cast<float*>(rx_samps_tmp_),
                              2 * cfg_->SampsPerSymbol());
      std::vector<std::complex<float>> samples_vec(
          rx_samps_tmp_, rx_samps_tmp_ + cfg_->SampsPerSymbol());
      std::vector<std::complex<float>> pilot_corr =
          CommsLib::CorrelateAvx(samples_vec, cfg_->PilotCf32());
      std::vector<float> pilot_corr_abs = CommsLib::Abs2Avx(pilot_corr);
      size_t peak_offset =
          std::max_element(pilot_corr_abs.begin(), pilot_corr_abs.end()) -
          pilot_corr_abs.begin();
      float peak = pilot_corr_abs[peak_offset];
      size_t seq_len = cfg_->PilotCf32().size();
      size_t sig_offset = peak_offset < seq_len ? 0 : peak_offset - seq_len;
      printf(
          "In doFFT thread %d: frame: %zu, symbol: %zu, ant: %zu, "
          "sig_offset %zu, peak %2.4f\n",
          tid_, frame_id, symbol_id, ant_id, sig_offset, peak);
    }
    if (kPrintFFTInput) {
      std::stringstream ss;
      ss << "FFT_input" << ant_id << "=[";
      for (size_t i = 0; i < cfg_->OfdmCaNum(); i++) {
        ss << std::fixed << std::setw(5) << std::setprecision(3)
           << fft_inout_[i].re << "+1j*" << fft_inout_[i].im << " ";
      }
      ss << "];" << std::endl;
      std::cout << ss.str();
    }
  }

  DurationStat dummy_duration_stat;  // TODO: timing for calibration symbols
  DurationStat* duration_stat = nullptr;
  if (sym_type == SymbolType::kUL) {
    duration_stat = duration_stat_fft_;
  } else if (sym_type == SymbolType::kPilot) {
    duration_stat = duration_stat_csi_;
  } else {
    duration_stat = &dummy_duration_stat;  // For calibration symbols
  }

  size_t start_tsc1 = GetTime::WorkerRdtsc();
  duration_stat->task_duration_[1] += start_tsc1 - start_tsc;

  if (!cfg_->FftInRru() == true) {
    DftiComputeForward(
        mkl_handle_,
        reinterpret_cast<float*>(fft_inout_));  // Compute FFT in-place
  }

  size_t start_tsc2 = GetTime::WorkerRdtsc();
  duration_stat->task_duration_[2] += start_tsc2 - start_tsc1;

  if (sym_type == SymbolType::kPilot) {
    size_t pilot_symbol_id = cfg_->Frame().GetPilotSymbolIdx(symbol_id);
    if (kCollectPhyStats) {
      phy_stats_->UpdatePilotSnr(frame_id, pilot_symbol_id, fft_inout_);
    }
    const size_t ue_id = pilot_symbol_id;
    PartialTranspose(csi_buffers_[frame_slot][ue_id], ant_id,
                     SymbolType::kPilot);
  } else if (sym_type == SymbolType::kUL) {
    PartialTranspose(cfg_->GetDataBuf(data_buffer_, frame_id, symbol_id),
                     ant_id, SymbolType::kUL);
  } else if (sym_type == SymbolType::kCalUL and ant_id != cfg_->RefAnt()) {
    // Only process uplink for antennas that also do downlink in this frame
    // for consistency with calib downlink processing.
    if (frame_id >= TX_FRAME_DELTA &&
        ant_id / cfg_->AntPerGroup() ==
            (frame_id - TX_FRAME_DELTA) % cfg_->AntGroupNum()) {
      size_t frame_grp_id = (frame_id - TX_FRAME_DELTA) / cfg_->AntGroupNum();
      size_t frame_grp_slot = frame_grp_id % kFrameWnd;
      PartialTranspose(
          &calib_ul_buffer_[frame_grp_slot][ant_id * cfg_->OfdmDataNum()],
          ant_id, sym_type);
    }
  } else if (sym_type == SymbolType::kCalDL and ant_id == cfg_->RefAnt()) {
    if (frame_id >= TX_FRAME_DELTA) {
      size_t frame_grp_id = (frame_id - TX_FRAME_DELTA) / cfg_->AntGroupNum();
      size_t frame_grp_slot = frame_grp_id % kFrameWnd;
      size_t cur_ant = frame_id - (frame_grp_id * cfg_->AntGroupNum());
      complex_float* calib_dl_ptr =
          &calib_dl_buffer_[frame_grp_slot][cur_ant * cfg_->OfdmDataNum()];
      PartialTranspose(calib_dl_ptr, ant_id, sym_type);
    }
  } else {
    std::string error_message = "Unknown or unsupported symbol type " +
                                std::to_string(static_cast<int>(sym_type)) +
                                "\n";
    RtAssert(false, error_message);
  }

  duration_stat->task_duration_[3] += GetTime::WorkerRdtsc() - start_tsc2;
  socket_buffer_status_[socket_thread_id][buf_offset] = 0;  // Reset sock buf
  duration_stat->task_count_++;
  duration_stat->task_duration_[0] += GetTime::WorkerRdtsc() - start_tsc;
  return EventData(EventType::kFFT,
                   gen_tag_t::FrmSym(pkt->frame_id_, pkt->symbol_id_).tag_);
}

void DoFFT::PartialTranspose(complex_float* out_buf, size_t ant_id,
                             SymbolType symbol_type) const {
  // We have OfdmDataNum() % kTransposeBlockSize == 0
  const size_t num_blocks = cfg_->OfdmDataNum() / kTransposeBlockSize;

  for (size_t block_idx = 0; block_idx < num_blocks; block_idx++) {
    const size_t block_base_offset =
        block_idx * (kTransposeBlockSize * cfg_->BsAntNum());
    // We have kTransposeBlockSize % kSCsPerCacheline == 0
    for (size_t sc_j = 0; sc_j < kTransposeBlockSize;
         sc_j += kSCsPerCacheline) {
      const size_t sc_idx = (block_idx * kTransposeBlockSize) + sc_j;
      const complex_float* src = &fft_inout_[sc_idx + cfg_->OfdmDataStart()];

      complex_float* dst = nullptr;
      if ((symbol_type == SymbolType::kCalDL) ||
          (symbol_type == SymbolType::kCalUL)) {
        dst = &out_buf[sc_idx];
      } else {
        dst = kUsePartialTrans
                  ? &out_buf[block_base_offset +
                             (ant_id * kTransposeBlockSize) + sc_j]
                  : &out_buf[(cfg_->OfdmDataNum() * ant_id) + sc_j +
                             block_idx * kTransposeBlockSize];
      }

      // With either of AVX-512 or AVX2, load one cacheline =
      // 16 float values = 8 subcarriers = kSCsPerCacheline

#ifdef __AVX512F__
            // AVX-512.
            __m512 fft_result
                = _mm512_load_ps(reinterpret_cast<const float*>(src));
            if (symbol_type == SymbolType::kPilot) {
<<<<<<< HEAD
                __m512 pilot_tx = _mm512_set_ps(cfg_->pilots_sgn_[sc_idx + 7].im,
                    cfg_->pilots_sgn_[sc_idx + 7].re,
                    cfg_->pilots_sgn_[sc_idx + 6].im,
                    cfg_->pilots_sgn_[sc_idx + 6].re,
                    cfg_->pilots_sgn_[sc_idx + 5].im,
                    cfg_->pilots_sgn_[sc_idx + 5].re,
                    cfg_->pilots_sgn_[sc_idx + 4].im,
                    cfg_->pilots_sgn_[sc_idx + 4].re,
                    cfg_->pilots_sgn_[sc_idx + 3].im,
                    cfg_->pilots_sgn_[sc_idx + 3].re,
                    cfg_->pilots_sgn_[sc_idx + 2].im,
                    cfg_->pilots_sgn_[sc_idx + 2].re,
                    cfg_->pilots_sgn_[sc_idx + 1].im,
                    cfg_->pilots_sgn_[sc_idx + 1].re,
                    cfg_->pilots_sgn_[sc_idx].im, cfg_->pilots_sgn_[sc_idx].re);
                fft_result = CommsLib::M512ComplexCf32Mult(
                    fft_result, pilot_tx, true);
=======
                __m512 pilot_tx = _mm512_set_ps(cfg->PilotsSgn()[sc_idx + 7].im,
                    cfg->PilotsSgn()[sc_idx + 7].re,
                    cfg->PilotsSgn()[sc_idx + 6].im,
                    cfg->PilotsSgn()[sc_idx + 6].re,
                    cfg->PilotsSgn()[sc_idx + 5].im,
                    cfg->PilotsSgn()[sc_idx + 5].re,
                    cfg->PilotsSgn()[sc_idx + 4].im,
                    cfg->PilotsSgn()[sc_idx + 4].re,
                    cfg->PilotsSgn()[sc_idx + 3].im,
                    cfg->PilotsSgn()[sc_idx + 3].re,
                    cfg->PilotsSgn()[sc_idx + 2].im,
                    cfg->PilotsSgn()[sc_idx + 2].re,
                    cfg->PilotsSgn()[sc_idx + 1].im,
                    cfg->PilotsSgn()[sc_idx + 1].re,
                    cfg->PilotsSgn()[sc_idx].im, cfg->PilotsSgn()[sc_idx].re);
                fft_result = _mm512_mul_ps(fft_result, pilot_tx);
>>>>>>> 2aa80d96
            }
            _mm512_stream_ps(reinterpret_cast<float*>(dst), fft_result);
#else
      __m256 fft_result0 = _mm256_load_ps(reinterpret_cast<const float*>(src));
      __m256 fft_result1 =
          _mm256_load_ps(reinterpret_cast<const float*>(src + 4));
      if (symbol_type == SymbolType::kPilot) {
        __m256 pilot_tx0 = _mm256_set_ps(
            cfg_->PilotsSgn()[sc_idx + 3].im, cfg_->PilotsSgn()[sc_idx + 3].re,
            cfg_->PilotsSgn()[sc_idx + 2].im, cfg_->PilotsSgn()[sc_idx + 2].re,
            cfg_->PilotsSgn()[sc_idx + 1].im, cfg_->PilotsSgn()[sc_idx + 1].re,
            cfg_->PilotsSgn()[sc_idx].im, cfg_->PilotsSgn()[sc_idx].re);
        fft_result0 =
            CommsLib::M256ComplexCf32Mult(fft_result0, pilot_tx0, true);

        __m256 pilot_tx1 = _mm256_set_ps(
            cfg_->PilotsSgn()[sc_idx + 7].im, cfg_->PilotsSgn()[sc_idx + 7].re,
            cfg_->PilotsSgn()[sc_idx + 6].im, cfg_->PilotsSgn()[sc_idx + 6].re,
            cfg_->PilotsSgn()[sc_idx + 5].im, cfg_->PilotsSgn()[sc_idx + 5].re,
            cfg_->PilotsSgn()[sc_idx + 4].im, cfg_->PilotsSgn()[sc_idx + 4].re);
        fft_result1 =
            CommsLib::M256ComplexCf32Mult(fft_result1, pilot_tx1, true);
      }
      _mm256_stream_ps(reinterpret_cast<float*>(dst), fft_result0);
      _mm256_stream_ps(reinterpret_cast<float*>(dst + 4), fft_result1);
#endif
    }
  }
}

DoIFFT::DoIFFT(Config* in_config, int in_tid,
               Table<complex_float>& in_dl_ifft_buffer,
               char* in_dl_socket_buffer, Stats* in_stats_manager)
    : Doer(in_config, in_tid),
      dl_ifft_buffer_(in_dl_ifft_buffer),
      dl_socket_buffer_(in_dl_socket_buffer) {
  duration_stat_ = in_stats_manager->GetDurationStat(DoerType::kIFFT, in_tid);
  DftiCreateDescriptor(&mkl_handle_, DFTI_SINGLE, DFTI_COMPLEX, 1,
                       cfg_->OfdmCaNum());
  if (kUseOutOfPlaceIFFT) {
    DftiSetValue(mkl_handle_, DFTI_PLACEMENT, DFTI_NOT_INPLACE);
  }
  DftiCommitDescriptor(mkl_handle_);

  // Aligned for SIMD
  ifft_out_ = static_cast<float*>(
      Agora_memory::PaddedAlignedAlloc(Agora_memory::Alignment_t::kAlign64,
                                       2 * cfg_->OfdmCaNum() * sizeof(float)));
  ifft_scale_factor_ = cfg_->OfdmCaNum() / std::sqrt(cfg_->BfAntNum() * 1.f);
}

DoIFFT::~DoIFFT() {
  DftiFreeDescriptor(&mkl_handle_);
  std::free(ifft_out_);
}

EventData DoIFFT::Launch(size_t tag) {
  size_t start_tsc = GetTime::WorkerRdtsc();
  size_t ant_id = gen_tag_t(tag).ant_id_;
  size_t frame_id = gen_tag_t(tag).frame_id_;
  size_t symbol_id = gen_tag_t(tag).symbol_id_;
  size_t symbol_idx_dl = cfg_->Frame().GetDLSymbolIdx(symbol_id);

  if (kDebugPrintInTask) {
    std::printf("In doIFFT thread %d: frame: %zu, symbol: %zu, antenna: %zu\n",
                tid_, frame_id, symbol_id, ant_id);
  }

  size_t offset = (cfg_->GetTotalDataSymbolIdxDl(frame_id, symbol_idx_dl) *
                   cfg_->BsAntNum()) +
                  ant_id;

  size_t start_tsc1 = GetTime::WorkerRdtsc();
  duration_stat_->task_duration_[1] += start_tsc1 - start_tsc;

  auto* ifft_in_ptr = reinterpret_cast<float*>(dl_ifft_buffer_[offset]);
  auto* ifft_out_ptr =
      (kUseOutOfPlaceIFFT || kMemcpyBeforeIFFT) ? ifft_out_ : ifft_in_ptr;

  if (kMemcpyBeforeIFFT) {
    std::memset(ifft_out_ptr, 0, sizeof(float) * cfg_->OfdmDataStart() * 2);
    std::memset(ifft_out_ptr + (cfg_->OfdmDataStop()) * 2, 0,
                sizeof(float) * cfg_->OfdmDataStart() * 2);
    std::memcpy(ifft_out_ptr + (cfg_->OfdmDataStart()) * 2,
                ifft_in_ptr + (cfg_->OfdmDataStart()) * 2,
                sizeof(float) * cfg_->OfdmDataNum() * 2);
    DftiComputeBackward(mkl_handle_, ifft_out_ptr);
  } else {
    if (kUseOutOfPlaceIFFT) {
      // Use out-of-place IFFT here is faster than in place IFFT
      // There is no need to reset non-data subcarriers in ifft input
      // to 0 since their values are not changed after IFFT
      DftiComputeBackward(mkl_handle_, ifft_in_ptr, ifft_out_ptr);
    } else {
      std::memset(ifft_in_ptr, 0, sizeof(float) * cfg_->OfdmDataStart() * 2);
      std::memset(ifft_in_ptr + (cfg_->OfdmDataStop()) * 2, 0,
                  sizeof(float) * cfg_->OfdmDataStart() * 2);
      DftiComputeBackward(mkl_handle_, ifft_in_ptr);
    }
  }

  if (kPrintIFFTOutput) {
    std::stringstream ss;
    ss << "IFFT_output" << ant_id << "=[";
    for (size_t i = 0; i < cfg_->OfdmCaNum(); i++) {
      ss << std::fixed << std::setw(5) << std::setprecision(3)
         << dl_ifft_buffer_[offset][i].re << "+1j*"
         << dl_ifft_buffer_[offset][i].im << " ";
    }
    ss << "];" << std::endl;
    std::cout << ss.str();
  }

  size_t start_tsc2 = GetTime::WorkerRdtsc();
  duration_stat_->task_duration_[2] += start_tsc2 - start_tsc1;

  auto* pkt = reinterpret_cast<struct Packet*>(
      &dl_socket_buffer_[offset * cfg_->DlPacketLength()]);
  short* socket_ptr = &pkt->data_[2 * cfg_->OfdmTxZeroPrefix()];

  // IFFT scaled results by OfdmCaNum(), we scale down IFFT results
  // during data type coversion
  SimdConvertFloatToShort(ifft_out_ptr, socket_ptr, cfg_->OfdmCaNum(),
                          cfg_->CpLen(), ifft_scale_factor_);

  duration_stat_->task_duration_[3] += GetTime::WorkerRdtsc() - start_tsc2;

  if (kPrintSocketOutput) {
    std::stringstream ss;
    ss << "socket_tx_data" << ant_id << "=[";
    for (size_t i = 0; i < cfg_->SampsPerSymbol(); i++) {
      ss << socket_ptr[i * 2] << "+1j*" << socket_ptr[i * 2 + 1] << " ";
    }
    ss << "];" << std::endl;
    std::cout << ss.str();
  }

  duration_stat_->task_count_++;
  duration_stat_->task_duration_[0] += GetTime::WorkerRdtsc() - start_tsc;
  return EventData(EventType::kIFFT, tag);
}<|MERGE_RESOLUTION|>--- conflicted
+++ resolved
@@ -260,7 +260,6 @@
             __m512 fft_result
                 = _mm512_load_ps(reinterpret_cast<const float*>(src));
             if (symbol_type == SymbolType::kPilot) {
-<<<<<<< HEAD
                 __m512 pilot_tx = _mm512_set_ps(cfg_->pilots_sgn_[sc_idx + 7].im,
                     cfg_->pilots_sgn_[sc_idx + 7].re,
                     cfg_->pilots_sgn_[sc_idx + 6].im,
@@ -278,24 +277,6 @@
                     cfg_->pilots_sgn_[sc_idx].im, cfg_->pilots_sgn_[sc_idx].re);
                 fft_result = CommsLib::M512ComplexCf32Mult(
                     fft_result, pilot_tx, true);
-=======
-                __m512 pilot_tx = _mm512_set_ps(cfg->PilotsSgn()[sc_idx + 7].im,
-                    cfg->PilotsSgn()[sc_idx + 7].re,
-                    cfg->PilotsSgn()[sc_idx + 6].im,
-                    cfg->PilotsSgn()[sc_idx + 6].re,
-                    cfg->PilotsSgn()[sc_idx + 5].im,
-                    cfg->PilotsSgn()[sc_idx + 5].re,
-                    cfg->PilotsSgn()[sc_idx + 4].im,
-                    cfg->PilotsSgn()[sc_idx + 4].re,
-                    cfg->PilotsSgn()[sc_idx + 3].im,
-                    cfg->PilotsSgn()[sc_idx + 3].re,
-                    cfg->PilotsSgn()[sc_idx + 2].im,
-                    cfg->PilotsSgn()[sc_idx + 2].re,
-                    cfg->PilotsSgn()[sc_idx + 1].im,
-                    cfg->PilotsSgn()[sc_idx + 1].re,
-                    cfg->PilotsSgn()[sc_idx].im, cfg->PilotsSgn()[sc_idx].re);
-                fft_result = _mm512_mul_ps(fft_result, pilot_tx);
->>>>>>> 2aa80d96
             }
             _mm512_stream_ps(reinterpret_cast<float*>(dst), fft_result);
 #else
