/**
 * @file dofft.cc
 * @brief Implementation file for the DoFFT class.
 */
#include "dofft.h"

#include "concurrent_queue_wrapper.h"
#include "datatype_conversion.h"

static constexpr bool kPrintFFTInput = false;
static constexpr bool kPrintInputPilot = false;
static constexpr bool kPrintPilotCorrStats = false;

DoFFT::DoFFT(Config* config, size_t tid, Table<complex_float>& data_buffer,
             PtrGrid<kFrameWnd, kMaxUEs, complex_float>& csi_buffers,
             Table<complex_float>& calib_dl_buffer,
             Table<complex_float>& calib_ul_buffer, PhyStats* in_phy_stats,
             Stats* stats_manager)
    : Doer(config, tid),
      data_buffer_(data_buffer),
      csi_buffers_(csi_buffers),
      calib_dl_buffer_(calib_dl_buffer),
      calib_ul_buffer_(calib_ul_buffer),
      phy_stats_(in_phy_stats) {
  duration_stat_fft_ = stats_manager->GetDurationStat(DoerType::kFFT, tid);
  duration_stat_csi_ = stats_manager->GetDurationStat(DoerType::kCSI, tid);
  DftiCreateDescriptor(&mkl_handle_, DFTI_SINGLE, DFTI_COMPLEX, 1,
                       cfg_->OfdmCaNum());
  DftiCommitDescriptor(mkl_handle_);

  // Aligned for SIMD
  fft_inout_ = static_cast<complex_float*>(Agora_memory::PaddedAlignedAlloc(
      Agora_memory::Alignment_t::kAlign64,
      cfg_->OfdmCaNum() * sizeof(complex_float)));
  temp_16bits_iq_ = static_cast<uint16_t*>(Agora_memory::PaddedAlignedAlloc(
      Agora_memory::Alignment_t::kAlign64, 32 * sizeof(uint16_t)));
  rx_samps_tmp_ =
      static_cast<std::complex<float>*>(Agora_memory::PaddedAlignedAlloc(
          Agora_memory::Alignment_t::kAlign64,
          cfg_->SampsPerSymbol() * sizeof(std::complex<float>)));
}

DoFFT::~DoFFT() {
  DftiFreeDescriptor(&mkl_handle_);
  std::free(fft_inout_);
  std::free(rx_samps_tmp_);
  std::free(temp_16bits_iq_);
}

// @brief
// @in_vec: input complex data to estimate regression params
// @x0: value of the first x data (assumed consecutive integers)
// @out_vec: output complex data with linearly regressed phase
static inline void CalibRegressionEstimate(const arma::cx_fvec& in_vec,
                                           arma::cx_fvec& out_vec, size_t x0) {
  size_t in_len = in_vec.size();
  size_t out_len = out_vec.size();
  std::vector<float> scs(out_len, 0);
  for (size_t i = 0; i < out_len; i++) {
    scs[i] = i;
  }
  arma::fvec x_vec((float*)scs.data() + x0, in_len, false);
  arma::fvec in_phase = arg(in_vec);
  arma::fvec in_mag = abs(in_vec);

  // finding regression parameters from the input vector
  // https://www.cse.wustl.edu/~jain/iucee/ftp/k_14slr.pdf
  arma::fvec xy = in_phase % x_vec;
  float xbar = arma::mean(x_vec);
  float ybar = arma::mean(in_phase);
  float coeff = (arma::sum(xy) - in_len * xbar * ybar) /
                (arma::sum(arma::square(x_vec)) - in_len * xbar * xbar);
  float intercept = ybar - coeff * xbar;

  // extrapolating phase for the target subcarrier using regression
  arma::fvec x_vec_all((float*)scs.data(), out_len, false);
  arma::fvec tar_angle = coeff * x_vec_all + intercept;
  out_vec.set_real(arma::cos(tar_angle));
  out_vec.set_imag(arma::sin(tar_angle));
  out_vec *= arma::mean(in_mag);
}

EventData DoFFT::Launch(size_t tag) {
  size_t start_tsc = GetTime::WorkerRdtsc();
  Packet* pkt = fft_req_tag_t(tag).rx_packet_->RawPacket();
  size_t frame_id = pkt->frame_id_;
  size_t frame_slot = frame_id % kFrameWnd;
  size_t symbol_id = pkt->symbol_id_;
  size_t ant_id = pkt->ant_id_;
  size_t cell_id = pkt->cell_id_;
  SymbolType sym_type = cfg_->GetSymbolType(symbol_id);

  if (cfg_->FftInRru() == true) {
    SimdConvertFloat16ToFloat32(
        reinterpret_cast<float*>(fft_inout_),
        reinterpret_cast<float*>(&pkt->data_[2 * cfg_->OfdmRxZeroPrefixBs()]),
        cfg_->OfdmCaNum() * 2);
  } else {
    if (kUse12BitIQ) {
      SimdConvert12bitIqToFloat(
          (uint8_t*)pkt->data_ + 3 * cfg_->OfdmRxZeroPrefixBs(),
          reinterpret_cast<float*>(fft_inout_), temp_16bits_iq_,
          cfg_->OfdmCaNum() * 3);
    } else {
      size_t sample_offset = cfg_->OfdmRxZeroPrefixBs();
      if (sym_type == SymbolType::kCalDL) {
        sample_offset = cfg_->OfdmRxZeroPrefixCalDl();
      } else if (sym_type == SymbolType::kCalUL) {
        sample_offset = cfg_->OfdmRxZeroPrefixCalUl();
      }
      SimdConvertShortToFloat(&pkt->data_[2 * sample_offset],
                              reinterpret_cast<float*>(fft_inout_),
                              cfg_->OfdmCaNum() * 2);
    }
    if (kDebugPrintInTask) {
      std::printf("In doFFT thread %d: frame: %zu, symbol: %zu, ant: %zu\n",
                  tid_, frame_id, symbol_id, ant_id);
    }
    if (kPrintPilotCorrStats &&
        (sym_type == SymbolType::kPilot || sym_type == SymbolType::kCalDL ||
         sym_type == SymbolType::kCalUL)) {
      SimdConvertShortToFloat(pkt->data_,
                              reinterpret_cast<float*>(rx_samps_tmp_),
                              2 * cfg_->SampsPerSymbol());
      std::vector<std::complex<float>> samples_vec(
          rx_samps_tmp_, rx_samps_tmp_ + cfg_->SampsPerSymbol());
      std::vector<std::complex<float>> pilot_corr =
          CommsLib::CorrelateAvx(samples_vec, cfg_->PilotCf32());
      std::vector<float> pilot_corr_abs = CommsLib::Abs2Avx(pilot_corr);
      size_t peak_offset =
          std::max_element(pilot_corr_abs.begin(), pilot_corr_abs.end()) -
          pilot_corr_abs.begin();
      float peak = pilot_corr_abs[peak_offset];
      size_t seq_len = cfg_->PilotCf32().size();
      size_t sig_offset = peak_offset < seq_len ? 0 : peak_offset - seq_len;
      printf(
          "In doFFT thread %d: frame: %zu, symbol: %zu, ant: %zu, "
          "sig_offset %zu, peak %2.4f\n",
          tid_, frame_id, symbol_id, ant_id, sig_offset, peak);
    }
    if (kPrintInputPilot) {
      std::stringstream ss;
      ss << "FFT_input_" << symbol_id << "_" << ant_id << "=[";
      for (size_t i = 0; i < cfg_->SampsPerSymbol(); i++) {
        ss << pkt->data_[2 * i] << "+1j*" << pkt->data_[2 * i + 1] << " ";
      }
      ss << "];" << std::endl;
      std::cout << ss.str();
    }
    if (kPrintFFTInput) {
      std::stringstream ss;
      ss << "FFT_input_" << symbol_id << "_" << ant_id << "=[";
      for (size_t i = 0; i < cfg_->OfdmCaNum(); i++) {
        ss << std::fixed << std::setw(5) << std::setprecision(3)
           << fft_inout_[i].re << "+1j*" << fft_inout_[i].im << " ";
      }
      ss << "];" << std::endl;
      std::cout << ss.str();
    }
  }

  DurationStat dummy_duration_stat;  // TODO: timing for calibration symbols
  DurationStat* duration_stat = nullptr;
  if (sym_type == SymbolType::kUL) {
    duration_stat = duration_stat_fft_;
  } else if (sym_type == SymbolType::kPilot) {
    duration_stat = duration_stat_csi_;
  } else {
    duration_stat = &dummy_duration_stat;  // For calibration symbols
  }

  size_t start_tsc1 = GetTime::WorkerRdtsc();
  duration_stat->task_duration_[1] += start_tsc1 - start_tsc;

  if (!cfg_->FftInRru() == true) {
    DftiComputeForward(
        mkl_handle_,
        reinterpret_cast<float*>(fft_inout_));  // Compute FFT in-place
  }

  size_t start_tsc2 = GetTime::WorkerRdtsc();
  duration_stat->task_duration_[2] += start_tsc2 - start_tsc1;

  if (sym_type == SymbolType::kPilot) {
    size_t pilot_symbol_id = cfg_->Frame().GetPilotSymbolIdx(symbol_id);
    if (kCollectPhyStats) {
      phy_stats_->UpdatePilotSnr(frame_id, pilot_symbol_id, ant_id, fft_inout_);
    }
    const size_t ue_id = pilot_symbol_id;
    PartialTranspose(csi_buffers_[frame_slot][ue_id], ant_id,
                     SymbolType::kPilot);
  } else if (sym_type == SymbolType::kUL) {
    PartialTranspose(cfg_->GetDataBuf(data_buffer_, frame_id, symbol_id),
                     ant_id, SymbolType::kUL);
<<<<<<< HEAD
  } else if (sym_type == SymbolType::kCalUL &&
             ant_id != cfg_->RefAnt().at(cell_id)) {
=======
  } else if (sym_type == SymbolType::kCalUL and
             ant_id != cfg_->RefAnt(cell_id)) {
>>>>>>> 4ec16f00
    // Only process uplink for antennas that also do downlink in this frame
    // for consistency with calib downlink processing.
    if (frame_id >= TX_FRAME_DELTA &&
        ant_id / cfg_->AntPerGroup() ==
            (frame_id - TX_FRAME_DELTA) % cfg_->AntGroupNum()) {
      size_t frame_grp_id = (frame_id - TX_FRAME_DELTA) / cfg_->AntGroupNum();
      size_t frame_grp_slot = frame_grp_id % kFrameWnd;
      PartialTranspose(
          &calib_ul_buffer_[frame_grp_slot][ant_id * cfg_->OfdmDataNum()],
          ant_id, sym_type);
      phy_stats_->UpdateCalibPilotSnr(frame_grp_id, 1, ant_id, fft_inout_);
    }
  } else if (sym_type == SymbolType::kCalDL &&
             ant_id == cfg_->RefAnt(cell_id)) {
    if (frame_id >= TX_FRAME_DELTA) {
      size_t frame_grp_id = (frame_id - TX_FRAME_DELTA) / cfg_->AntGroupNum();
      size_t frame_grp_slot = frame_grp_id % kFrameWnd;
      size_t cal_dl_symbol_id = symbol_id - cfg_->Frame().GetDLCalSymbol(0);
      size_t cur_ant = ((frame_id - TX_FRAME_DELTA) % cfg_->AntGroupNum()) *
                           cfg_->AntPerGroup() +
                       cal_dl_symbol_id;
      complex_float* calib_dl_ptr =
          &calib_dl_buffer_[frame_grp_slot][cur_ant * cfg_->OfdmDataNum()];
      PartialTranspose(calib_dl_ptr, ant_id, sym_type);
      phy_stats_->UpdateCalibPilotSnr(frame_grp_id, 0, cur_ant, fft_inout_);
    }
  } else {
    std::string error_message = "Unknown or unsupported symbol type " +
                                std::to_string(static_cast<int>(sym_type)) +
                                "\n";
    RtAssert(false, error_message);
  }

  duration_stat->task_duration_[3] += GetTime::WorkerRdtsc() - start_tsc2;

  fft_req_tag_t(tag).rx_packet_->Free();
  duration_stat->task_count_++;
  duration_stat->task_duration_[0] += GetTime::WorkerRdtsc() - start_tsc;
  return EventData(EventType::kFFT,
                   gen_tag_t::FrmSym(pkt->frame_id_, pkt->symbol_id_).tag_);
}

void DoFFT::PartialTranspose(complex_float* out_buf, size_t ant_id,
                             SymbolType symbol_type) const {
  // We have OfdmDataNum() % kTransposeBlockSize == 0
  const size_t num_blocks = cfg_->OfdmDataNum() / kTransposeBlockSize;

  for (size_t block_idx = 0; block_idx < num_blocks; block_idx++) {
    const size_t block_base_offset =
        block_idx * (kTransposeBlockSize * cfg_->BsAntNum());
    // We have kTransposeBlockSize % kSCsPerCacheline == 0
    for (size_t sc_j = 0; sc_j < kTransposeBlockSize;
         sc_j += kSCsPerCacheline) {
      const size_t sc_idx = (block_idx * kTransposeBlockSize) + sc_j;
      const complex_float* src = &fft_inout_[sc_idx + cfg_->OfdmDataStart()];

      complex_float* dst = nullptr;
      if ((symbol_type == SymbolType::kCalDL) ||
          (symbol_type == SymbolType::kCalUL)) {
        dst = &out_buf[sc_idx];
      } else {
        dst = kUsePartialTrans
                  ? &out_buf[block_base_offset +
                             (ant_id * kTransposeBlockSize) + sc_j]
                  : &out_buf[(cfg_->OfdmDataNum() * ant_id) + sc_j +
                             block_idx * kTransposeBlockSize];
      }

      // With either of AVX-512 or AVX2, load one cacheline =
      // 16 float values = 8 subcarriers = kSCsPerCacheline

#ifdef __AVX512F__
      // AVX-512.
      __m512 fft_result = _mm512_load_ps(reinterpret_cast<const float*>(src));
      if (symbol_type == SymbolType::kPilot) {
        __m512 pilot_tx = _mm512_set_ps(
            cfg_->PilotsSgn()[sc_idx + 7].im, cfg_->PilotsSgn()[sc_idx + 7].re,
            cfg_->PilotsSgn()[sc_idx + 6].im, cfg_->PilotsSgn()[sc_idx + 6].re,
            cfg_->PilotsSgn()[sc_idx + 5].im, cfg_->PilotsSgn()[sc_idx + 5].re,
            cfg_->PilotsSgn()[sc_idx + 4].im, cfg_->PilotsSgn()[sc_idx + 4].re,
            cfg_->PilotsSgn()[sc_idx + 3].im, cfg_->PilotsSgn()[sc_idx + 3].re,
            cfg_->PilotsSgn()[sc_idx + 2].im, cfg_->PilotsSgn()[sc_idx + 2].re,
            cfg_->PilotsSgn()[sc_idx + 1].im, cfg_->PilotsSgn()[sc_idx + 1].re,
            cfg_->PilotsSgn()[sc_idx].im, cfg_->PilotsSgn()[sc_idx].re);
        fft_result = CommsLib::M512ComplexCf32Mult(fft_result, pilot_tx, true);
      }
      _mm512_stream_ps(reinterpret_cast<float*>(dst), fft_result);
#else
      __m256 fft_result0 = _mm256_load_ps(reinterpret_cast<const float*>(src));
      __m256 fft_result1 =
          _mm256_load_ps(reinterpret_cast<const float*>(src + 4));
      if (symbol_type == SymbolType::kPilot) {
        __m256 pilot_tx0 = _mm256_set_ps(
            cfg_->PilotsSgn()[sc_idx + 3].im, cfg_->PilotsSgn()[sc_idx + 3].re,
            cfg_->PilotsSgn()[sc_idx + 2].im, cfg_->PilotsSgn()[sc_idx + 2].re,
            cfg_->PilotsSgn()[sc_idx + 1].im, cfg_->PilotsSgn()[sc_idx + 1].re,
            cfg_->PilotsSgn()[sc_idx].im, cfg_->PilotsSgn()[sc_idx].re);
        fft_result0 =
            CommsLib::M256ComplexCf32Mult(fft_result0, pilot_tx0, true);

        __m256 pilot_tx1 = _mm256_set_ps(
            cfg_->PilotsSgn()[sc_idx + 7].im, cfg_->PilotsSgn()[sc_idx + 7].re,
            cfg_->PilotsSgn()[sc_idx + 6].im, cfg_->PilotsSgn()[sc_idx + 6].re,
            cfg_->PilotsSgn()[sc_idx + 5].im, cfg_->PilotsSgn()[sc_idx + 5].re,
            cfg_->PilotsSgn()[sc_idx + 4].im, cfg_->PilotsSgn()[sc_idx + 4].re);
        fft_result1 =
            CommsLib::M256ComplexCf32Mult(fft_result1, pilot_tx1, true);
      }
      _mm256_stream_ps(reinterpret_cast<float*>(dst), fft_result0);
      _mm256_stream_ps(reinterpret_cast<float*>(dst + 4), fft_result1);
#endif
    }
  }
}<|MERGE_RESOLUTION|>--- conflicted
+++ resolved
@@ -192,13 +192,8 @@
   } else if (sym_type == SymbolType::kUL) {
     PartialTranspose(cfg_->GetDataBuf(data_buffer_, frame_id, symbol_id),
                      ant_id, SymbolType::kUL);
-<<<<<<< HEAD
   } else if (sym_type == SymbolType::kCalUL &&
-             ant_id != cfg_->RefAnt().at(cell_id)) {
-=======
-  } else if (sym_type == SymbolType::kCalUL and
              ant_id != cfg_->RefAnt(cell_id)) {
->>>>>>> 4ec16f00
     // Only process uplink for antennas that also do downlink in this frame
     // for consistency with calib downlink processing.
     if (frame_id >= TX_FRAME_DELTA &&
