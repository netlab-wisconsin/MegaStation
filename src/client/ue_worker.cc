--- conflicted
+++ resolved
@@ -351,28 +351,16 @@
       size_t sc_id = non_null_sc_ind_[j];
       size_t data_sc_id = config_.GetOFDMDataIndex(j);
       arma::cx_float y = fft_buffer_ptr[sc_id];
-<<<<<<< HEAD
       equ_buffer_ptr[data_sc_id] = (y / csi_buffer_ptr[j]) * phc;
+      size_t ant = (kDebugDownlink == true) ? 0 : ant_id;
       complex_float tx =
-          config_.DlIqF()[dl_symbol_id][ant_id * config_.OfdmCaNum() + sc_id];
+          config_.DlIqF()[dl_symbol_id][ant * config_.OfdmCaNum() + sc_id];
       evm +=
           std::norm(equ_buffer_ptr[data_sc_id] - arma::cx_float(tx.re, tx.im));
     }
   }
 
-  evm = std::sqrt(evm) / config_.GetOFDMDataNum();
-=======
-      equ_buffer_ptr[j] = (y / csi_buffer_ptr[j]) * phc;
-      size_t ant = (kDebugDownlink == true) ? 0 : ant_id;
-      complex_float tx =
-          config_.DlIqF()[dl_symbol_id][ant * config_.OfdmCaNum() +
-                                        config_.OfdmDataStart() + j];
-      evm += std::norm(equ_buffer_ptr[j] - arma::cx_float(tx.re, tx.im));
-    }
-  }
-
-  evm = evm / (config_.OfdmDataNum() - config_.GetOFDMPilotNum());
->>>>>>> 28d0fa7f
+  evm = evm / config_.GetOFDMDataNum();
   if (kPrintEqualizedSymbols) {
     complex_float* tx =
         &config_.DlIqF()[dl_symbol_id][ant_id * config_.OfdmCaNum() +
@@ -435,39 +423,28 @@
   auto* equal_ptr = reinterpret_cast<float*>(&equal_buffer_[offset][0]);
 
   const size_t base_sc_id = 0;
-  const size_t cb_id = 0;
 
   int8_t* demod_ptr = demod_buffer_[frame_slot][dl_symbol_id][ant_id] +
                       (config_.ModOrderBits(Direction::kDownlink) * base_sc_id);
 
   switch (config_.ModOrderBits(Direction::kDownlink)) {
     case (CommsLib::kQpsk):
-<<<<<<< HEAD
-      DemodQpskSoftSse(equal_ptr, demod_ptr, config_.GetOFDMDataNum());
-      break;
-    case (CommsLib::kQaM16):
-      Demod16qamSoftAvx2(equal_ptr, demod_ptr, config_.GetOFDMDataNum());
-      break;
-    case (CommsLib::kQaM64):
-      Demod64qamSoftAvx2(equal_ptr, demod_ptr, config_.GetOFDMDataNum());
-=======
       kDownlinkHardDemod
           ? DemodQpskHardLoop(equal_ptr, reinterpret_cast<uint8_t*>(demod_ptr),
-                              config_.OfdmDataNum())
-          : DemodQpskSoftSse(equal_ptr, demod_ptr, config_.OfdmDataNum());
+                              config_.GetOFDMDataNum())
+          : DemodQpskSoftSse(equal_ptr, demod_ptr, config_.GetOFDMDataNum());
       break;
     case (CommsLib::kQaM16):
       kDownlinkHardDemod
           ? Demod16qamHardAvx2(equal_ptr, reinterpret_cast<uint8_t*>(demod_ptr),
-                               config_.OfdmDataNum())
-          : Demod16qamSoftAvx2(equal_ptr, demod_ptr, config_.OfdmDataNum());
+                               config_.GetOFDMDataNum())
+          : Demod16qamSoftAvx2(equal_ptr, demod_ptr, config_.GetOFDMDataNum());
       break;
     case (CommsLib::kQaM64):
       kDownlinkHardDemod
           ? Demod64qamHardAvx2(equal_ptr, reinterpret_cast<uint8_t*>(demod_ptr),
-                               config_.OfdmDataNum())
-          : Demod64qamSoftAvx2(equal_ptr, demod_ptr, config_.OfdmDataNum());
->>>>>>> 28d0fa7f
+                               config_.GetOFDMDataNum())
+          : Demod64qamSoftAvx2(equal_ptr, demod_ptr, config_.GetOFDMDataNum());
       break;
     default:
       std::printf("UeWorker[%zu]: Demul - modulation type %s not supported!\n",
@@ -478,13 +455,13 @@
       (dl_symbol_id >= config_.Frame().ClientDlPilotSymbols())) {
     phy_stats_.UpdateDecodedBits(
         ant_id, total_dl_symbol_id,
-        config_.OfdmDataNum() * config_.ModOrderBits());
+        config_.GetOFDMDataNum() * config_.ModOrderBits(Direction::kDownlink));
     phy_stats_.IncrementDecodedBlocks(ant_id, total_dl_symbol_id);
-    int8_t* tx_bytes =
-        config_.GetModBitsBuf(config_.DlModBits(), Direction::kDownlink, 0,
-                              dl_symbol_id, kDebugDownlink ? 0 : ant_id, cb_id);
+    int8_t* tx_bytes = config_.GetModBitsBuf(
+        config_.DlModBits(), Direction::kDownlink, 0, dl_symbol_id,
+        kDebugDownlink ? 0 : ant_id, base_sc_id);
     size_t block_error(0);
-    for (size_t i = 0; i < config_.OfdmDataNum(); i++) {
+    for (size_t i = 0; i < config_.GetOFDMDataNum(); i++) {
       uint8_t rx_byte = static_cast<uint8_t>(demod_ptr[i]);
       uint8_t tx_byte = static_cast<uint8_t>(tx_bytes[i]);
       phy_stats_.UpdateBitErrors(ant_id, total_dl_symbol_id, tx_byte, rx_byte);
