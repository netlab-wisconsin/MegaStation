#include <gtest/gtest.h>
// For some reason, gtest include order matters
#include "concurrentqueue.h"
#include "config.hpp"
#include "dozf.hpp"
#include "gettime.h"
#include "utils.h"
#include <thread>

static constexpr size_t kNumWorkers = 14;
static constexpr size_t kMaxTestNum = 100;
static constexpr size_t kMaxItrNum = (1 << 30);
static constexpr size_t kAntTestNum = 3;
static constexpr size_t bs_ant_nums[kAntTestNum] = { 32, 16, 48 };
static constexpr size_t frame_offsets[kAntTestNum] = { 0, 20, 30 };
// A spinning barrier to synchronize the start of worker threads
std::atomic<size_t> num_workers_ready_atomic;

void MasterToWorkerDynamic_master(Config* cfg,
    moodycamel::ConcurrentQueue<Event_data>& event_queue,
    moodycamel::ConcurrentQueue<Event_data>& complete_task_queue)
{
    pin_to_core_with_offset(ThreadType::kMaster, cfg->core_offset, 0);
    // Wait for all worker threads to be ready
    while (num_workers_ready_atomic != kNumWorkers) {
        // Wait
    }

    for (size_t bs_ant_idx = 0; bs_ant_idx < kAntTestNum; bs_ant_idx++) {
        cfg->BS_ANT_NUM = bs_ant_nums[bs_ant_idx];
        for (size_t i = 0; i < kMaxTestNum; i++) {
            uint32_t frame_id
                = i / cfg->zf_events_per_symbol + frame_offsets[bs_ant_idx];
            size_t base_sc_id
                = (i % cfg->zf_events_per_symbol) * cfg->zf_block_size;
            event_queue.enqueue(Event_data(
                EventType::kZF, gen_tag_t::frm_sc(frame_id, base_sc_id)._tag));
        }

        // Dequeue all events in queue to avoid overflow
        size_t num_finished_events = 0;
        while (num_finished_events < kMaxTestNum) {
            Event_data event;
            int ret = complete_task_queue.try_dequeue(event);
            if (ret)
                num_finished_events++;
        }
    }
}

void MasterToWorkerDynamic_worker(Config* cfg, size_t worker_id,
    moodycamel::ConcurrentQueue<Event_data>& event_queue,
    moodycamel::ConcurrentQueue<Event_data>& complete_task_queue,
    moodycamel::ProducerToken* ptok,
    PtrGrid<kFrameWnd, kMaxUEs, complex_float>& csi_buffers,
    Table<complex_float>& calib_dl_buffer,
    Table<complex_float>& calib_ul_buffer,
    PtrGrid<kFrameWnd, kMaxDataSCs, complex_float>& ul_zf_matrices,
    PtrGrid<kFrameWnd, kMaxDataSCs, complex_float>& dl_zf_matrices,
    Stats* stats)
{
    pin_to_core_with_offset(
        ThreadType::kWorker, cfg->core_offset + 1, worker_id);

    // Wait for all threads (including master) to start runnung
    num_workers_ready_atomic++;
    while (num_workers_ready_atomic != kNumWorkers) {
        // Wait
    }

<<<<<<< HEAD
    auto computeZF = new DoZF(cfg, worker_id, freq_ghz, event_queue,
        complete_task_queue, ptok, csi_buffers, calib_dl_buffer,
        calib_ul_buffer, ul_zf_matrices, dl_zf_matrices, stats);
=======
    auto computeZF = new DoZF(cfg, worker_id, csi_buffers, calib_buffer,
        ul_zf_matrices, dl_zf_matrices, stats);
>>>>>>> c0b000fb

    size_t start_tsc = rdtsc();
    size_t num_tasks = 0;
    Event_data req_event;
    size_t max_frame_id_wo_offset
        = (kMaxTestNum - 1) / (cfg->OFDM_DATA_NUM / cfg->zf_block_size);
    for (size_t i = 0; i < kMaxItrNum; i++) {
        if (event_queue.try_dequeue(req_event)) {
            num_tasks++;
            size_t frame_offset_id = 0;
            size_t cur_frame_id = gen_tag_t(req_event.tags[0]).frame_id;
            if (cur_frame_id >= frame_offsets[1]
                and cur_frame_id - frame_offsets[1] <= max_frame_id_wo_offset) {
                frame_offset_id = 1;
            } else if (cur_frame_id >= frame_offsets[2]
                and cur_frame_id - frame_offsets[2] <= max_frame_id_wo_offset) {
                frame_offset_id = 2;
            }
            ASSERT_EQ(cfg->BS_ANT_NUM, bs_ant_nums[frame_offset_id]);
            Event_data resp_event = computeZF->launch(req_event.tags[0]);
            try_enqueue_fallback(&complete_task_queue, ptok, resp_event);
        }
    }
    double ms = cycles_to_ms(rdtsc() - start_tsc, cfg->freq_ghz);

    printf("Worker %zu: %zu tasks, time per task = %.4f ms\n", worker_id,
        num_tasks, ms / num_tasks);
}

/// Test correctness of BS_ANT_NUM values in multi-threaded zeroforcing
/// when BS_ANT_NUM varies in runtime
TEST(TestZF, VaryingConfig)
{
    static constexpr size_t kNumIters = 10000;
    auto* cfg = new Config("data/tddconfig-sim-ul.json");
    cfg->genData();

    auto event_queue = moodycamel::ConcurrentQueue<Event_data>(2 * kNumIters);
    moodycamel::ProducerToken* ptoks[kNumWorkers];
    auto complete_task_queue
        = moodycamel::ConcurrentQueue<Event_data>(2 * kNumIters);
    for (size_t i = 0; i < kNumWorkers; i++) {
        ptoks[i] = new moodycamel::ProducerToken(complete_task_queue);
    }

    Table<complex_float> calib_dl_buffer;
    Table<complex_float> calib_ul_buffer;

    PtrGrid<kFrameWnd, kMaxUEs, complex_float> csi_buffers;
    csi_buffers.rand_alloc_cx_float(kMaxAntennas * kMaxDataSCs);

    PtrGrid<kFrameWnd, kMaxDataSCs, complex_float> ul_zf_matrices(
        kMaxAntennas * kMaxUEs);
    PtrGrid<kFrameWnd, kMaxDataSCs, complex_float> dl_zf_matrices(
        kMaxUEs * kMaxAntennas);

    calib_dl_buffer.rand_alloc_cx_float(
        kFrameWnd, kMaxDataSCs * kMaxAntennas, 64);
    calib_ul_buffer.rand_alloc_cx_float(
        kFrameWnd, kMaxDataSCs * kMaxAntennas, 64);

    auto stats = new Stats(cfg);

    auto master = std::thread(MasterToWorkerDynamic_master, cfg,
        std::ref(event_queue), std::ref(complete_task_queue));
    std::thread workers[kNumWorkers];
    for (size_t i = 0; i < kNumWorkers; i++) {
        workers[i] = std::thread(MasterToWorkerDynamic_worker, cfg, i,
            std::ref(event_queue), std::ref(complete_task_queue), ptoks[i],
            std::ref(csi_buffers), std::ref(calib_dl_buffer),
            std::ref(calib_ul_buffer), std::ref(ul_zf_matrices),
            std::ref(dl_zf_matrices), stats);
    }
    master.join();
    for (auto& w : workers)
        w.join();
}

int main(int argc, char** argv)
{
    testing::InitGoogleTest(&argc, argv);
    return RUN_ALL_TESTS();
}<|MERGE_RESOLUTION|>--- conflicted
+++ resolved
@@ -68,14 +68,8 @@
         // Wait
     }
 
-<<<<<<< HEAD
-    auto computeZF = new DoZF(cfg, worker_id, freq_ghz, event_queue,
-        complete_task_queue, ptok, csi_buffers, calib_dl_buffer,
+    auto computeZF = new DoZF(cfg, worker_id, csi_buffers, calib_dl_buffer,
         calib_ul_buffer, ul_zf_matrices, dl_zf_matrices, stats);
-=======
-    auto computeZF = new DoZF(cfg, worker_id, csi_buffers, calib_buffer,
-        ul_zf_matrices, dl_zf_matrices, stats);
->>>>>>> c0b000fb
 
     size_t start_tsc = rdtsc();
     size_t num_tasks = 0;
