--- conflicted
+++ resolved
@@ -9,15 +9,9 @@
 message(STATUS "CMAKE_C_COMPILER: ${CMAKE_C_COMPILER}")
 message(STATUS "CMAKE_CXX_COMPILER: ${CMAKE_C_COMPILER}")
 
-<<<<<<< HEAD
-if (${CMAKE_C_COMPILER} STREQUAL "/usr/bin/gcc")
-  set(CMAKE_C_FLAGS "-std=c99 -w -g -O3 -mavx2 -march=broadwell")
-  set(CMAKE_CXX_FLAGS "-std=c++11 -w -g -O3 -mavx2 -mavx -march=broadwell  -m64")
-=======
 if (${CMAKE_C_COMPILER_ID} STREQUAL "GNU")
   set(CMAKE_C_FLAGS "-std=c99 -Wall -g -O3 -mavx2 -march=broadwell")
   set(CMAKE_CXX_FLAGS "-std=c++11 -Wall -g -O3 -mavx2 -mavx -march=broadwell  -m64")
->>>>>>> 0655ddb2
   set(CMAKE_CXX_FLAGS  "${CMAKE_CXX_FLAGS} ${GCC_COVERAGE_COMPILE_FLAGS}")
   set (MKL_LIBS -lmkl_rt -lmkl_intel_ilp64 -lmkl_sequential -lmkl_core -lm -ldl)
 elseif (${CMAKE_C_COMPILER_ID} STREQUAL "Intel")
