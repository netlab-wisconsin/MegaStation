--- conflicted
+++ resolved
@@ -64,11 +64,7 @@
     int socket_local
         = setup_socket_ipv4(cfg->ue_client_port + tid, true, sock_buf_size);
     setup_sockaddr_remote_ipv4(
-<<<<<<< HEAD
         &remote_addr, cfg->bs_port + tid, cfg->server_addr.c_str());
-=======
-        &remote_addr, cfg->bs_port + tid, cfg->client_addr.c_str());
->>>>>>> 682b84a3
 #else
     int socket_local
         = setup_socket_ipv6(cfg->ue_client_port + tid, true, sock_buf_size);
