/**
 * Author: Jian Ding
 * Email: jianding17@gmail.com
 *
 */

#include "receiver.hpp"

Receiver::Receiver(Config* cfg, size_t rx_thread_num, size_t core_offset)
    : rx_thread_num_(rx_thread_num)
    , core_id_(core_offset)
    , cfg(cfg)
{
}

Receiver::Receiver(Config* cfg, size_t rx_thread_num, size_t core_offset,
    moodycamel::ConcurrentQueue<Event_data>* in_queue_message,
    moodycamel::ProducerToken** in_rx_ptoks)
    : Receiver(cfg, rx_thread_num, core_offset)
{
    message_queue_ = in_queue_message;
    rx_ptoks_ = in_rx_ptoks;
}

Receiver::~Receiver() { delete cfg; }

std::vector<pthread_t> Receiver::startRecv(Table<char>& in_buffer,
    Table<int>& in_buffer_status, size_t in_buffer_frame_num,
    size_t in_buffer_length, Table<double>& in_frame_start)
{
    buffer_frame_num_ = in_buffer_frame_num;
    buffer_length_ = in_buffer_length;
    buffer_ = &in_buffer;
    buffer_status_ = &in_buffer_status;
    frame_start_ = &in_frame_start;

    printf("start Recv thread\n");
    std::vector<pthread_t> created_threads;

    for (size_t i = 0; i < rx_thread_num_; i++) {
        pthread_t recv_thread_;
        auto context = new EventHandlerContext<Receiver>;
        context->obj_ptr = this;
        context->id = i;
        if (pthread_create(&recv_thread_, NULL,
                pthread_fun_wrapper<Receiver, &Receiver::loopRecv>, context)
            != 0) {
            perror("Socket recv thread create failed");
            exit(0);
        }
        created_threads.push_back(recv_thread_);
    }
    return created_threads;
}

void* Receiver::loopRecv(int tid)
{
    size_t core_offset = core_id_ + rx_thread_num_ + 2;
    pin_to_core_with_offset(ThreadType::kWorkerRX, core_offset, tid);

    int sock_buf_size = 1024 * 1024 * 64 * 8 - 1;
    struct sockaddr_in remote_addr;
    int socket_local
        = setup_socket_ipv4(cfg->bs_rru_port + tid, true, sock_buf_size);
    setup_sockaddr_remote_ipv4(
<<<<<<< HEAD
        &remote_addr, cfg->bs_port + tid, cfg->bs_addr.c_str());
#else
    int socket_local
        = setup_socket_ipv6(cfg->bs_rru_port + tid, true, sock_buf_size);
    setup_sockaddr_remote_ipv6(
        &remote_addr, cfg->bs_port + tid, "fe80::f436:d735:b04a:864a");
#endif
=======
        &remote_addr, cfg->bs_port + tid, cfg->server_addr.c_str());
>>>>>>> 20a71282

    /* use token to speed up */
    moodycamel::ProducerToken* local_ptok = rx_ptoks_[tid];

    char* buffer_ptr = (*buffer_)[tid];
    int* buffer_status_ptr = (*buffer_status_)[tid];
    long long buffer_length = buffer_length_;
    int buffer_frame_num = buffer_frame_num_;
    double* frame_start = (*frame_start_)[tid];

    // // walk through all the pages
    // double temp;
    // for (int i = 0; i < 20; i++) {
    //     temp = frame_start[i * 512];
    // }

    char* cur_buffer_ptr = buffer_ptr;
    int* cur_buffer_status_ptr = buffer_status_ptr;
    // loop recv
    socklen_t addrlen = sizeof(remote_addr);
    size_t offset = 0;
    int prev_frame_id = -1;
    while (true) {
        /* if buffer is full, exit */
        if (cur_buffer_status_ptr[0] == 1) {
            printf("Receive thread %d buffer full, offset: %zu\n", tid, offset);
            exit(0);
        }

        int recvlen = -1;
        // if ((recvlen = recv(socket_local, (char*)cur_buffer_ptr,
        // packet_length, 0))<0) {
        if ((recvlen = recvfrom(socket_local, (char*)cur_buffer_ptr,
                 cfg->packet_length, 0, (struct sockaddr*)&remote_addr,
                 &addrlen))
            < 0) {
            perror("recv failed");
            exit(0);
        }

        // Read information from received packet
        auto* pkt = (struct Packet*)cur_buffer_ptr;
        int frame_id = pkt->frame_id;

        if (kDebugSenderReceiver) {
            printf("RX thread %d received frame %d symbol %d, ant %d\n ", tid,
                frame_id, pkt->symbol_id, pkt->ant_id);
        }

        if (kIsWorkerTimingEnabled) {
            if (frame_id > prev_frame_id) {
                frame_start[frame_id] = get_time();
                prev_frame_id = frame_id;
            }
        }
        /* get the position in buffer */
        offset = cur_buffer_status_ptr - buffer_status_ptr;
        cur_buffer_status_ptr[0] = 1;
        cur_buffer_status_ptr
            = buffer_status_ptr + (offset + 1) % buffer_frame_num;
        cur_buffer_ptr = buffer_ptr
            + (cur_buffer_ptr - buffer_ptr + cfg->packet_length)
                % buffer_length;

        /* Push packet received event into the queue */
        Event_data packet_message(
            EventType::kPacketRX, rx_tag_t(tid, offset)._tag);

        if (!message_queue_->enqueue(*local_ptok, packet_message)) {
            printf("socket message enqueue failed\n");
            exit(0);
        }
    }
}<|MERGE_RESOLUTION|>--- conflicted
+++ resolved
@@ -63,17 +63,7 @@
     int socket_local
         = setup_socket_ipv4(cfg->bs_rru_port + tid, true, sock_buf_size);
     setup_sockaddr_remote_ipv4(
-<<<<<<< HEAD
         &remote_addr, cfg->bs_port + tid, cfg->bs_addr.c_str());
-#else
-    int socket_local
-        = setup_socket_ipv6(cfg->bs_rru_port + tid, true, sock_buf_size);
-    setup_sockaddr_remote_ipv6(
-        &remote_addr, cfg->bs_port + tid, "fe80::f436:d735:b04a:864a");
-#endif
-=======
-        &remote_addr, cfg->bs_port + tid, cfg->server_addr.c_str());
->>>>>>> 20a71282
 
     /* use token to speed up */
     moodycamel::ProducerToken* local_ptok = rx_ptoks_[tid];
