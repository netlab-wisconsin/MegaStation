/**
 * @file channel_sim.cc
 * @brief Implementation file for the channel simulator class
 */
#include "channel_sim.h"

<<<<<<< HEAD
#include <utility>

#include "datatype_conversion.inc"
=======
#include "datatype_conversion.h"
>>>>>>> ee0b0fde

static bool running = true;
static constexpr bool kPrintChannelOutput = false;

static void SimdConvertFloatToShort(const float* in_buf, short* out_buf,
                                    size_t length) {
  /*
  for (size_t i = 0; i < length; i += 16) {
      __m256 data1 = _mm256_load_ps(in_buf + i);
      __m256 data2 = _mm256_load_ps(in_buf + i + 8);
      __m256i integer1 = _mm256_cvtps_epi32(data1);
      __m256i integer2 = _mm256_cvtps_epi32(data2);
      integer1 = _mm256_packs_epi32(integer1, integer2);
      integer1 = _mm256_permute4x64_epi64(integer1, 0xD8);
      _mm256_stream_si256(
          (__m256i*)&out_buf[i], integer1);
  }
  for (size_t i = length / 16; i < length; i++) {
      out_buf[i] = (short)(in_buf[i] * 32768.f);
  }
  */
  for (size_t i = 0; i < length; i++) {
    out_buf[i] = (short)(in_buf[i] * 32768.f);
  }
}

ChannelSim::ChannelSim(Config* config_bs, Config* config_ue,
                       size_t bs_thread_num, size_t user_thread_num,
                       size_t worker_thread_num, size_t in_core_offset,
                       std::string in_chan_type, double in_chan_snr)
    : bscfg_(config_bs),
      uecfg_(config_ue),
      bs_thread_num_(bs_thread_num),
      user_thread_num_(user_thread_num),
      bs_socket_num_(config_bs->BsAntNum()),
      user_socket_num_(config_ue->UeAntNum()),
      worker_thread_num_(worker_thread_num),
      core_offset_(in_core_offset),
      channel_type_(std::move(in_chan_type)),
      channel_snr_(in_chan_snr) {
  // initialize parameters from config
  srand(time(nullptr));
  dl_data_plus_beacon_symbols_ =
      bscfg_->Frame().NumDLSyms() + 1;  // plus beacon
  ul_data_plus_pilot_symbols_ =
      bscfg_->Frame().NumULSyms() + bscfg_->Frame().NumPilotSyms();

  socket_bs_.resize(bs_socket_num_);
  servaddr_bs_.resize(bs_socket_num_);
  socket_ue_.resize(user_socket_num_);
  servaddr_ue_.resize(user_socket_num_);

  task_queue_bs_ = moodycamel::ConcurrentQueue<EventData>(
      kFrameWnd * dl_data_plus_beacon_symbols_ * bscfg_->BsAntNum() * 36);
  task_queue_user_ = moodycamel::ConcurrentQueue<EventData>(
      kFrameWnd * ul_data_plus_pilot_symbols_ * uecfg_->UeAntNum() * 36);
  message_queue_ = moodycamel::ConcurrentQueue<EventData>(
      kFrameWnd * bscfg_->Frame().NumTotalSyms() *
      (bscfg_->BsAntNum() + uecfg_->UeAntNum()) * 36);

  assert(bscfg_->PacketLength() == uecfg_->PacketLength());
  payload_length_ = bscfg_->PacketLength() - Packet::kOffsetOfData;

  // initialize bs-facing and client-facing data buffers
  size_t tx_buffer_ue_size = kFrameWnd * dl_data_plus_beacon_symbols_ *
                             uecfg_->UeAntNum() * payload_length_;
  tx_buffer_ue_.resize(tx_buffer_ue_size);

  size_t tx_buffer_bs_size = kFrameWnd * ul_data_plus_pilot_symbols_ *
                             bscfg_->BsAntNum() * payload_length_;
  tx_buffer_bs_.resize(tx_buffer_bs_size);

  size_t rx_buffer_ue_size = kFrameWnd * ul_data_plus_pilot_symbols_ *
                             uecfg_->UeAntNum() * payload_length_;
  rx_buffer_ue_.resize(rx_buffer_ue_size);

  size_t rx_buffer_bs_size = kFrameWnd * dl_data_plus_beacon_symbols_ *
                             bscfg_->BsAntNum() * payload_length_;
  rx_buffer_bs_.resize(rx_buffer_bs_size);

  // initilize rx and tx counters
  bs_rx_counter_ = new size_t[dl_data_plus_beacon_symbols_ * kFrameWnd];
  std::memset(bs_rx_counter_, 0,
              sizeof(size_t) * dl_data_plus_beacon_symbols_ * kFrameWnd);

  user_rx_counter_ = new size_t[ul_data_plus_pilot_symbols_ * kFrameWnd];
  std::memset(user_rx_counter_, 0,
              sizeof(size_t) * ul_data_plus_pilot_symbols_ * kFrameWnd);

  std::memset(bs_tx_counter_, 0, sizeof(size_t) * kFrameWnd);
  std::memset(user_tx_counter_, 0, sizeof(size_t) * kFrameWnd);

  // Initialize channel
  channel_ = new Channel(config_bs, config_ue, channel_type_, channel_snr_);

  for (size_t i = 0; i < worker_thread_num; i++) {
    task_ptok_[i] = new moodycamel::ProducerToken(message_queue_);
  }
  AllocBuffer1d(&task_threads_, worker_thread_num,
                Agora_memory::Alignment_t::kAlign64, 0);

  // create task threads (transmit to base station and client antennas)
  for (size_t i = 0; i < worker_thread_num; i++) {
    auto* context = new EventHandlerContext<ChannelSim>;
    context->obj_ptr_ = this;
    context->id_ = i;
    if (pthread_create(&task_threads_[i], nullptr,
                       PthreadFunWrapper<ChannelSim, &ChannelSim::TaskThread>,
                       context) != 0) {
      perror("task thread create failed");
      std::exit(0);
    }
  }
}

ChannelSim::~ChannelSim() {
  // delete buffers, UDP client and servers
  // delete[] socket_uerx_;
  // delete[] socket_bsrx_;
}

void ChannelSim::ScheduleTask(EventData do_task,
                              moodycamel::ConcurrentQueue<EventData>* in_queue,
                              moodycamel::ProducerToken const& ptok) {
  if (!in_queue->try_enqueue(ptok, do_task)) {
    std::printf("need more memory\n");
    if (!in_queue->enqueue(ptok, do_task)) {
      std::printf("task enqueue failed\n");
      std::exit(0);
    }
  }
}

void ChannelSim::Start() {
  std::printf("Starting Channel Simulator ...\n");
  PinToCoreWithOffset(ThreadType::kMaster, core_offset_, 0);

  moodycamel::ProducerToken ptok_bs(task_queue_bs_);
  moodycamel::ProducerToken ptok_user(task_queue_user_);
  moodycamel::ConsumerToken ctok(message_queue_);

  for (size_t i = 0; i < bs_thread_num_; i++) {
    pthread_t recv_thread_bs;

    auto* bs_context = new EventHandlerContext<ChannelSim>;
    bs_context->obj_ptr_ = this;
    bs_context->id_ = i;

    int ret = pthread_create(
        &recv_thread_bs, nullptr,
        PthreadFunWrapper<ChannelSim, &ChannelSim::BsRxLoop>, bs_context);
    RtAssert(ret == 0, "Failed to create BS recv thread!");
  }

  for (size_t i = 0; i < user_thread_num_; i++) {
    pthread_t recv_thread_ue;

    auto* ue_context = new EventHandlerContext<ChannelSim>;
    ue_context->obj_ptr_ = this;
    ue_context->id_ = i;

    int ret = pthread_create(
        &recv_thread_ue, nullptr,
        PthreadFunWrapper<ChannelSim, &ChannelSim::UeRxLoop>, ue_context);
    RtAssert(ret == 0, "Failed to create UE recv thread!");
  }

  sleep(1);

  int ret = 0;

  static constexpr size_t kDequeueBulkSize = 5;
  EventData events_list[kDequeueBulkSize];
  while (true) {
    ret = message_queue_.try_dequeue_bulk(ctok, events_list, kDequeueBulkSize);

    for (int bulk_count = 0; bulk_count < ret; bulk_count++) {
      EventData& event = events_list[bulk_count];

      switch (event.event_type_) {
        case EventType::kPacketRX: {
          size_t frame_id = gen_tag_t(event.tags_[0]).frame_id_;
          size_t symbol_id = gen_tag_t(event.tags_[0]).symbol_id_;
          // received a packet from a client antenna
          if (gen_tag_t(event.tags_[0]).tag_type_ ==
              gen_tag_t::TagType::kUsers) {
            size_t pilot_symbol_id =
                uecfg_->Frame().GetPilotSymbolIdx(symbol_id);
            size_t ul_symbol_id = uecfg_->Frame().GetULSymbolIdx(symbol_id);
            size_t total_symbol_id = pilot_symbol_id;
            if (pilot_symbol_id == SIZE_MAX) {
              total_symbol_id = ul_symbol_id + bscfg_->Frame().NumPilotSyms();
            }
            size_t frame_offset =
                (frame_id % kFrameWnd) * ul_data_plus_pilot_symbols_ +
                total_symbol_id;
            user_rx_counter_[frame_offset]++;
            // when received all client antennas on this symbol, kick-off BS TX
            if (user_rx_counter_[frame_offset] == uecfg_->UeAntNum()) {
              user_rx_counter_[frame_offset] = 0;
              if (kDebugPrintPerSymbolDone) {
                std::printf(
                    "Scheduling uplink transmission of frame %zu, "
                    "symbol %zu, from %zu "
                    "user to %zu BS antennas\n",
                    frame_id, symbol_id, uecfg_->UeAntNum(),
                    bscfg_->BsAntNum());
              }
              ScheduleTask(EventData(EventType::kPacketTX, event.tags_[0]),
                           &task_queue_bs_, ptok_bs);
            }
            // received a packet from a BS antenna
          } else if (gen_tag_t(event.tags_[0]).tag_type_ ==
                     gen_tag_t::TagType::kAntennas) {
            size_t dl_symbol_id = GetDlSymbolIdx(frame_id, symbol_id);
            size_t frame_offset =
                (frame_id % kFrameWnd) * dl_data_plus_beacon_symbols_ +
                dl_symbol_id;
            bs_rx_counter_[frame_offset]++;

            // when received all BS antennas on this symbol, kick-off client TX
            if (bs_rx_counter_[frame_offset] == bscfg_->BsAntNum()) {
              bs_rx_counter_[frame_offset] = 0;
              if (kDebugPrintPerSymbolDone) {
                std::printf(
                    "Scheduling downlink transmission in frame "
                    "%zu, "
                    "symbol %zu, from %zu "
                    "BS to %zu user antennas\n",
                    frame_id, symbol_id, bscfg_->BsAntNum(),
                    uecfg_->UeAntNum());
              }
              ScheduleTask(EventData(EventType::kPacketTX, event.tags_[0]),
                           &task_queue_user_, ptok_user);
            }
          }
        } break;

        case EventType::kPacketTX: {
          size_t frame_id = gen_tag_t(event.tags_[0]).frame_id_;
          size_t offset = frame_id % kFrameWnd;
          if (gen_tag_t(event.tags_[0]).tag_type_ ==
              gen_tag_t::TagType::kUsers) {
            user_tx_counter_[offset]++;
            if (user_tx_counter_[offset] == dl_data_plus_beacon_symbols_) {
              if (kDebugPrintPerFrameDone) {
                std::printf(
                    "Finished downlink transmission %zu symbols "
                    "in frame %zu\n",
                    dl_data_plus_beacon_symbols_, frame_id);
              }
              user_tx_counter_[offset] = 0;
            }
          } else if (gen_tag_t(event.tags_[0]).tag_type_ ==
                     gen_tag_t::TagType::kAntennas) {
            bs_tx_counter_[offset]++;
            if (bs_tx_counter_[offset] == ul_data_plus_pilot_symbols_) {
              if (kDebugPrintPerFrameDone) {
                std::printf(
                    "Finished uplink transmission of %zu "
                    "symbols in frame %zu\n",
                    ul_data_plus_pilot_symbols_, frame_id);
              }
              bs_tx_counter_[offset] = 0;
            }
          }
        } break;
        default:
          std::cout << "Invalid Event Type!" << std::endl;
          break;
      }
    }
  }
}

void* ChannelSim::TaskThread(int tid) {
  PinToCoreWithOffset(ThreadType::kWorker,
                      core_offset_ + bs_thread_num_ + 1 + user_thread_num_,
                      tid);

  EventData event;
  while (running) {
    if (task_queue_bs_.try_dequeue(event)) {
      DoTxBs(tid, event.tags_[0]);
    } else if (task_queue_user_.try_dequeue(event)) {
      DoTxUser(tid, event.tags_[0]);
    }
  }
  return nullptr;
}

void* ChannelSim::BsRxLoop(int tid) {
  size_t socket_lo = tid * bs_socket_num_ / bs_thread_num_;
  size_t socket_hi = (tid + 1) * bs_socket_num_ / bs_thread_num_;

  moodycamel::ProducerToken local_ptok(message_queue_);
  PinToCoreWithOffset(ThreadType::kWorkerTXRX, core_offset_ + 1, tid);

  // initialize bs-facing sockets
  int sock_buf_size = 1024 * 1024 * 64 * 8 - 1;
  for (size_t socket_id = socket_lo; socket_id < socket_hi; ++socket_id) {
    int local_port_id = bscfg_->BsRruPort() + socket_id;
    socket_bs_[socket_id] = SetupSocketIpv4(local_port_id, true, sock_buf_size);
    SetupSockaddrRemoteIpv4(&servaddr_bs_[socket_id],
                            bscfg_->BsServerPort() + socket_id,
                            bscfg_->BsServerAddr().c_str());
    std::printf(
        "BS RX thread %d: set up UDP socket server listening to port %d"
        " with remote address %s:%zu\n",
        tid, local_port_id, bscfg_->BsServerAddr().c_str(),
        bscfg_->BsServerPort() + socket_id);
    fcntl(socket_bs_[socket_id], F_SETFL, O_NONBLOCK);
  }

  std::vector<uint8_t> udp_pkt_buf(bscfg_->PacketLength(), 0);
  size_t socket_id = socket_lo;
  while (running) {
    if (-1 == recv(socket_bs_[socket_id], (char*)udp_pkt_buf.data(),
                   udp_pkt_buf.size(), 0)) {
      if (errno != EAGAIN && running) {
        std::printf("BS socket %zu receive failed\n", socket_id);
        std::exit(0);
      }
      continue;
    }
    const auto* pkt = reinterpret_cast<Packet*>(&udp_pkt_buf[0]);

    size_t frame_id = pkt->frame_id_;
    size_t symbol_id = pkt->symbol_id_;
    size_t ant_id = pkt->ant_id_;
    if (kDebugPrintInTask) {
      std::printf(
          "Received BS packet for frame %zu, symbol %zu, ant %zu from "
          "socket %zu\n",
          frame_id, symbol_id, ant_id, socket_id);
    }
    size_t dl_symbol_id = GetDlSymbolIdx(frame_id, symbol_id);
    size_t symbol_offset =
        (frame_id % kFrameWnd) * dl_data_plus_beacon_symbols_ + dl_symbol_id;
    size_t offset = symbol_offset * bscfg_->BsAntNum() + ant_id;
    std::memcpy(&rx_buffer_bs_[offset * payload_length_], pkt->data_,
                payload_length_);

    RtAssert(
        message_queue_.enqueue(
            local_ptok,
            EventData(EventType::kPacketRX,
                      gen_tag_t::FrmSymAnt(frame_id, symbol_id, ant_id).tag_)),
        "BS socket message enqueue failed!");
    if (++socket_id == socket_hi) {
      socket_id = socket_lo;
    }
  }
  return nullptr;
}

void* ChannelSim::UeRxLoop(int tid) {
  size_t socket_lo = tid * user_socket_num_ / user_thread_num_;
  size_t socket_hi = (tid + 1) * user_socket_num_ / user_thread_num_;

  moodycamel::ProducerToken local_ptok(message_queue_);
  PinToCoreWithOffset(ThreadType::kWorkerTXRX,
                      core_offset_ + 1 + bs_thread_num_, tid);

  // initialize client-facing sockets
  int sock_buf_size = 1024 * 1024 * 64 * 8 - 1;
  for (size_t socket_id = socket_lo; socket_id < socket_hi; ++socket_id) {
    int local_port_id = uecfg_->UeRruPort() + socket_id;
    socket_ue_[socket_id] = SetupSocketIpv4(local_port_id, true, sock_buf_size);
    SetupSockaddrRemoteIpv4(&servaddr_ue_[socket_id],
                            uecfg_->UeServerPort() + socket_id,
                            uecfg_->UeServerAddr().c_str());
    std::printf(
        "UE RX thread %d: set up UDP socket server listening to port %d"
        " with remote address %s:%zu\n",
        tid, local_port_id, uecfg_->UeServerAddr().c_str(),
        uecfg_->UeServerPort() + socket_id);
    fcntl(socket_ue_[socket_id], F_SETFL, O_NONBLOCK);
  }

  std::vector<uint8_t> udp_pkt_buf(bscfg_->PacketLength(), 0);
  size_t socket_id = socket_lo;
  while (running) {
    if (-1 == recv(socket_ue_[socket_id], (char*)&udp_pkt_buf[0],
                   udp_pkt_buf.size(), 0)) {
      if (errno != EAGAIN && running) {
        std::printf("UE socket %zu receive failed\n", socket_id);
        std::exit(0);
      }
      continue;
    }

    const auto* pkt = reinterpret_cast<Packet*>(&udp_pkt_buf[0]);

    size_t frame_id = pkt->frame_id_;
    size_t symbol_id = pkt->symbol_id_;
    size_t ant_id = pkt->ant_id_;

    size_t pilot_symbol_id = uecfg_->Frame().GetPilotSymbolIdx(symbol_id);
    size_t ul_symbol_id = uecfg_->Frame().GetULSymbolIdx(symbol_id);
    size_t total_symbol_id = pilot_symbol_id;
    if (pilot_symbol_id == SIZE_MAX) {
      total_symbol_id = ul_symbol_id + bscfg_->Frame().NumPilotSyms();
    }
    if (kDebugPrintInTask) {
      std::printf(
          "Received UE packet for frame %zu, symbol %zu, ant %zu from "
          "socket %zu\n",
          frame_id, symbol_id, ant_id, socket_id);
    }
    size_t symbol_offset =
        (frame_id % kFrameWnd) * ul_data_plus_pilot_symbols_ + total_symbol_id;
    size_t offset = symbol_offset * uecfg_->UeAntNum() + ant_id;
    std::memcpy(&rx_buffer_ue_[offset * payload_length_], pkt->data_,
                payload_length_);

    RtAssert(
        message_queue_.enqueue(
            local_ptok,
            EventData(EventType::kPacketRX,
                      gen_tag_t::FrmSymUe(frame_id, symbol_id, ant_id).tag_)),
        "UE Socket message enqueue failed!");
    if (++socket_id == socket_hi) {
      socket_id = socket_lo;
    }
  }
  return nullptr;
}

void ChannelSim::DoTxBs(int tid, size_t tag) {
  const size_t frame_id = gen_tag_t(tag).frame_id_;
  const size_t symbol_id = gen_tag_t(tag).symbol_id_;

  size_t pilot_symbol_id = bscfg_->Frame().GetPilotSymbolIdx(symbol_id);
  size_t ul_symbol_id = bscfg_->Frame().GetULSymbolIdx(symbol_id);
  size_t total_symbol_id = pilot_symbol_id;
  if (pilot_symbol_id == SIZE_MAX) {
    total_symbol_id = ul_symbol_id + bscfg_->Frame().NumPilotSyms();
  }

  size_t symbol_offset =
      (frame_id % kFrameWnd) * ul_data_plus_pilot_symbols_ + total_symbol_id;
  size_t total_offset_ue = symbol_offset * payload_length_ * uecfg_->UeAntNum();
  size_t total_offset_bs = symbol_offset * payload_length_ * bscfg_->BsAntNum();

  auto* src_ptr = reinterpret_cast<short*>(&rx_buffer_ue_[total_offset_ue]);

  // convert received data to complex float,
  // apply channel, convert back to complex short to TX
  cx_fmat fmat_src =
      zeros<cx_fmat>(bscfg_->SampsPerSymbol(), uecfg_->UeAntNum());
  SimdConvertShortToFloat(src_ptr, reinterpret_cast<float*>(fmat_src.memptr()),
                          2 * bscfg_->SampsPerSymbol() * uecfg_->UeAntNum());

  // Apply Channel
  cx_fmat fmat_dst;
  bool is_downlink = false;
  bool is_new_frame = false;

  if (symbol_id == 0) {
    is_new_frame = true;
  }

  channel_->ApplyChan(fmat_src, fmat_dst, is_downlink, is_new_frame);

  if (kPrintChannelOutput) {
    Utils::PrintMat(fmat_dst, "rx_ul");
  }

  auto* dst_ptr = reinterpret_cast<short*>(&tx_buffer_bs_[total_offset_bs]);
  SimdConvertFloatToShort(reinterpret_cast<float*>(fmat_dst.memptr()), dst_ptr,
                          2 * bscfg_->SampsPerSymbol() * bscfg_->BsAntNum());

  // send the symbol to all base station antennas
  std::vector<uint8_t> udp_pkt_buf(bscfg_->PacketLength(), 0);
  auto* pkt = reinterpret_cast<Packet*>(&udp_pkt_buf[0]);
  for (size_t ant_id = 0; ant_id < bscfg_->BsAntNum(); ant_id++) {
    pkt->frame_id_ = frame_id;
    pkt->symbol_id_ = symbol_id;
    pkt->ant_id_ = ant_id;
    pkt->cell_id_ = 0;
    std::memcpy(pkt->data_,
                &tx_buffer_bs_[total_offset_bs + ant_id * payload_length_],
                payload_length_);
    ssize_t ret = sendto(
        socket_bs_[ant_id], (char*)udp_pkt_buf.data(), udp_pkt_buf.size(), 0,
        (struct sockaddr*)&servaddr_bs_[ant_id], sizeof(servaddr_bs_[ant_id]));
    RtAssert(ret > 0, "sendto() failed");
  }

  RtAssert(message_queue_.enqueue(
               *task_ptok_[tid],
               EventData(EventType::kPacketTX,
                         gen_tag_t::FrmSymAnt(frame_id, symbol_id, 0).tag_)),
           "BS TX message enqueue failed!\n");
}

void ChannelSim::DoTxUser(int tid, size_t tag) {
  size_t frame_id = gen_tag_t(tag).frame_id_;
  size_t symbol_id = gen_tag_t(tag).symbol_id_;
  size_t dl_symbol_id = GetDlSymbolIdx(frame_id, symbol_id);

  size_t symbol_offset =
      (frame_id % kFrameWnd) * dl_data_plus_beacon_symbols_ + dl_symbol_id;
  size_t total_offset_ue = symbol_offset * payload_length_ * uecfg_->UeAntNum();
  size_t total_offset_bs = symbol_offset * payload_length_ * bscfg_->BsAntNum();

  auto* src_ptr = reinterpret_cast<short*>(&rx_buffer_bs_[total_offset_bs]);

  // convert received data to complex float,
  // apply channel, convert back to complex short to TX
  cx_fmat fmat_src =
      zeros<cx_fmat>(bscfg_->SampsPerSymbol(), bscfg_->BsAntNum());
  SimdConvertShortToFloat(src_ptr, reinterpret_cast<float*>(fmat_src.memptr()),
                          2 * bscfg_->SampsPerSymbol() * bscfg_->BsAntNum());

  // Apply Channel
  cx_fmat fmat_dst;
  bool is_downlink = true;
  bool is_new_frame = false;

  if (symbol_id == 0) {
    is_new_frame = true;
  }

  channel_->ApplyChan(fmat_src, fmat_dst, is_downlink, is_new_frame);

  if (kPrintChannelOutput) {
    Utils::PrintMat(fmat_dst, "rx_dl");
  }

  auto* dst_ptr = reinterpret_cast<short*>(&tx_buffer_ue_[total_offset_ue]);
  SimdConvertFloatToShort(reinterpret_cast<float*>(fmat_dst.memptr()), dst_ptr,
                          2 * bscfg_->SampsPerSymbol() * uecfg_->UeAntNum());

  // send the symbol to all base station antennas
  std::vector<uint8_t> udp_pkt_buf(bscfg_->PacketLength(), 0);
  auto* pkt = reinterpret_cast<Packet*>(&udp_pkt_buf[0]);
  for (size_t ant_id = 0; ant_id < uecfg_->UeAntNum(); ant_id++) {
    pkt->frame_id_ = frame_id;
    pkt->symbol_id_ = symbol_id;
    pkt->ant_id_ = ant_id;
    pkt->cell_id_ = 0;
    std::memcpy(pkt->data_,
                &tx_buffer_ue_[total_offset_ue + ant_id * payload_length_],
                payload_length_);
    ssize_t ret = sendto(
        socket_ue_[ant_id], (char*)udp_pkt_buf.data(), udp_pkt_buf.size(), 0,
        (struct sockaddr*)&servaddr_ue_[ant_id], sizeof(servaddr_ue_[ant_id]));
    RtAssert(ret > 0, "sendto() failed");
  }

  RtAssert(message_queue_.enqueue(
               *task_ptok_[tid],
               EventData(EventType::kPacketTX,
                         gen_tag_t::FrmSymUe(frame_id, symbol_id, 0).tag_)),
           "UE TX message enqueue failed!\n");
}<|MERGE_RESOLUTION|>--- conflicted
+++ resolved
@@ -4,13 +4,9 @@
  */
 #include "channel_sim.h"
 
-<<<<<<< HEAD
 #include <utility>
 
-#include "datatype_conversion.inc"
-=======
 #include "datatype_conversion.h"
->>>>>>> ee0b0fde
 
 static bool running = true;
 static constexpr bool kPrintChannelOutput = false;
