#include "channel_sim.h"
<<<<<<< HEAD

#include "datatype_conversion.inc"
=======
#include "datatype_conversion.h"
>>>>>>> 6c579aa1

static bool running = true;
static constexpr bool kPrintChannelOutput = false;

static void SimdConvertFloatToShort(const float* in_buf, short* out_buf,
                                    size_t length) {
  /*
  for (size_t i = 0; i < length; i += 16) {
      __m256 data1 = _mm256_load_ps(in_buf + i);
      __m256 data2 = _mm256_load_ps(in_buf + i + 8);
      __m256i integer1 = _mm256_cvtps_epi32(data1);
      __m256i integer2 = _mm256_cvtps_epi32(data2);
      integer1 = _mm256_packs_epi32(integer1, integer2);
      integer1 = _mm256_permute4x64_epi64(integer1, 0xD8);
      _mm256_stream_si256(
          (__m256i*)&out_buf[i], integer1);
  }
  for (size_t i = length / 16; i < length; i++) {
      out_buf[i] = (short)(in_buf[i] * 32768.f);
  }
  */
  for (size_t i = 0; i < length; i++) {
    out_buf[i] = (short)(in_buf[i] * 32768.f);
  }
}

ChannelSim::ChannelSim(Config* config_bs, Config* config_ue,
                       size_t bs_thread_num, size_t user_thread_num,
                       size_t worker_thread_num, size_t in_core_offset,
                       std::string in_chan_type, double in_chan_snr)
    : bscfg_(config_bs),
      uecfg_(config_ue),
      bs_thread_num_(bs_thread_num),
      user_thread_num_(user_thread_num),
      bs_socket_num_(config_bs->bs_ant_num_),
      user_socket_num_(config_ue->ue_ant_num_),
      worker_thread_num_(worker_thread_num),
      core_offset_(in_core_offset),
      channel_type_(in_chan_type),
      channel_snr_(in_chan_snr) {
  // initialize parameters from config
  srand(time(NULL));
  dl_data_plus_beacon_symbols_ =
      bscfg_->dl_data_symbol_num_perframe_ + 1;  // plus beacon
  ul_data_plus_pilot_symbols_ =
      bscfg_->ul_data_symbol_num_perframe_ + bscfg_->pilot_symbol_num_perframe_;

  socket_bs_.resize(bs_socket_num_);
  servaddr_bs_.resize(bs_socket_num_);
  socket_ue_.resize(user_socket_num_);
  servaddr_ue_.resize(user_socket_num_);

  task_queue_bs_ = moodycamel::ConcurrentQueue<EventData>(
      kFrameWnd * dl_data_plus_beacon_symbols_ * bscfg_->bs_ant_num_ * 36);
  task_queue_user_ = moodycamel::ConcurrentQueue<EventData>(
      kFrameWnd * ul_data_plus_pilot_symbols_ * uecfg_->ue_ant_num_ * 36);
  message_queue_ = moodycamel::ConcurrentQueue<EventData>(
      kFrameWnd * bscfg_->symbol_num_perframe_ *
      (bscfg_->bs_ant_num_ + uecfg_->ue_ant_num_) * 36);

  assert(bscfg_->packet_length_ == uecfg_->packet_length_);
  payload_length_ = bscfg_->packet_length_ - Packet::kOffsetOfData;

  // initialize bs-facing and client-facing data buffers
  size_t tx_buffer_ue_size = kFrameWnd * dl_data_plus_beacon_symbols_ *
                             uecfg_->ue_ant_num_ * payload_length_;
  tx_buffer_ue_.resize(tx_buffer_ue_size);

  size_t tx_buffer_bs_size = kFrameWnd * ul_data_plus_pilot_symbols_ *
                             bscfg_->bs_ant_num_ * payload_length_;
  tx_buffer_bs_.resize(tx_buffer_bs_size);

  size_t rx_buffer_ue_size = kFrameWnd * ul_data_plus_pilot_symbols_ *
                             uecfg_->ue_ant_num_ * payload_length_;
  rx_buffer_ue_.resize(rx_buffer_ue_size);

  size_t rx_buffer_bs_size = kFrameWnd * dl_data_plus_beacon_symbols_ *
                             bscfg_->bs_ant_num_ * payload_length_;
  rx_buffer_bs_.resize(rx_buffer_bs_size);

  // initilize rx and tx counters
  bs_rx_counter_ = new size_t[dl_data_plus_beacon_symbols_ * kFrameWnd];
  std::memset(bs_rx_counter_, 0,
              sizeof(size_t) * dl_data_plus_beacon_symbols_ * kFrameWnd);

  user_rx_counter_ = new size_t[ul_data_plus_pilot_symbols_ * kFrameWnd];
  std::memset(user_rx_counter_, 0,
              sizeof(size_t) * ul_data_plus_pilot_symbols_ * kFrameWnd);

  std::memset(bs_tx_counter_, 0, sizeof(size_t) * kFrameWnd);
  std::memset(user_tx_counter_, 0, sizeof(size_t) * kFrameWnd);

  // Initialize channel
  channel_ = new Channel(config_bs, config_ue, channel_type_, channel_snr_);

  for (size_t i = 0; i < worker_thread_num; i++) {
    task_ptok_[i] = new moodycamel::ProducerToken(message_queue_);
  }
  AllocBuffer1d(&task_threads_, worker_thread_num,
                Agora_memory::Alignment_t::kK64Align, 0);

  // create task threads (transmit to base station and client antennas)
  for (size_t i = 0; i < worker_thread_num; i++) {
    auto* context = new EventHandlerContext<ChannelSim>;
    context->obj_ptr_ = this;
    context->id_ = i;
    if (pthread_create(&task_threads_[i], NULL,
                       PthreadFunWrapper<ChannelSim, &ChannelSim::TaskThread>,
                       context) != 0) {
      perror("task thread create failed");
      std::exit(0);
    }
  }
}

ChannelSim::~ChannelSim() {
  // delete buffers, UDP client and servers
  // delete[] socket_uerx_;
  // delete[] socket_bsrx_;
}

void ChannelSim::ScheduleTask(EventData do_task,
                              moodycamel::ConcurrentQueue<EventData>* in_queue,
                              moodycamel::ProducerToken const& ptok) {
  if (!in_queue->try_enqueue(ptok, do_task)) {
    std::printf("need more memory\n");
    if (!in_queue->enqueue(ptok, do_task)) {
      std::printf("task enqueue failed\n");
      std::exit(0);
    }
  }
}

void ChannelSim::Start() {
  std::printf("Starting Channel Simulator ...\n");
  PinToCoreWithOffset(ThreadType::kMaster, core_offset_, 0);

  moodycamel::ProducerToken ptok_bs(task_queue_bs_);
  moodycamel::ProducerToken ptok_user(task_queue_user_);
  moodycamel::ConsumerToken ctok(message_queue_);

  for (size_t i = 0; i < bs_thread_num_; i++) {
    pthread_t recv_thread_bs;

    auto* bs_context = new EventHandlerContext<ChannelSim>;
    bs_context->obj_ptr_ = this;
    bs_context->id_ = i;

    int ret = pthread_create(
        &recv_thread_bs, NULL,
        PthreadFunWrapper<ChannelSim, &ChannelSim::BsRxLoop>, bs_context);
    RtAssert(ret == 0, "Failed to create BS recv thread!");
  }

  for (size_t i = 0; i < user_thread_num_; i++) {
    pthread_t recv_thread_ue;

    auto* ue_context = new EventHandlerContext<ChannelSim>;
    ue_context->obj_ptr_ = this;
    ue_context->id_ = i;

    int ret = pthread_create(
        &recv_thread_ue, NULL,
        PthreadFunWrapper<ChannelSim, &ChannelSim::UeRxLoop>, ue_context);
    RtAssert(ret == 0, "Failed to create UE recv thread!");
  }

  sleep(1);

  int ret = 0;

  static constexpr size_t kDequeueBulkSize = 5;
  EventData events_list[kDequeueBulkSize];
  while (true) {
    ret = message_queue_.try_dequeue_bulk(ctok, events_list, kDequeueBulkSize);

    for (int bulk_count = 0; bulk_count < ret; bulk_count++) {
      EventData& event = events_list[bulk_count];

      switch (event.event_type_) {
        case EventType::kPacketRX: {
          size_t frame_id = gen_tag_t(event.tags_[0]).frame_id_;
          size_t symbol_id = gen_tag_t(event.tags_[0]).symbol_id_;
          // received a packet from a client antenna
          if (gen_tag_t(event.tags_[0]).tag_type_ ==
              gen_tag_t::TagType::kUsers) {
            size_t pilot_symbol_id =
                uecfg_->GetPilotSymbolIdx(frame_id, symbol_id);
            size_t ul_symbol_id = uecfg_->GetUlSymbolIdx(frame_id, symbol_id);
            size_t total_symbol_id = pilot_symbol_id;
            if (pilot_symbol_id == SIZE_MAX) {
              total_symbol_id =
                  ul_symbol_id + bscfg_->pilot_symbol_num_perframe_;
            }
            size_t frame_offset =
                (frame_id % kFrameWnd) * ul_data_plus_pilot_symbols_ +
                total_symbol_id;
            user_rx_counter_[frame_offset]++;
            // when received all client antennas on this symbol, kick-off BS TX
            if (user_rx_counter_[frame_offset] == uecfg_->ue_ant_num_) {
              user_rx_counter_[frame_offset] = 0;
              if (kDebugPrintPerSymbolDone) {
                std::printf(
                    "Scheduling uplink transmission of frame %zu, "
                    "symbol %zu, from %zu "
                    "user to %zu BS antennas\n",
                    frame_id, symbol_id, uecfg_->ue_ant_num_,
                    bscfg_->bs_ant_num_);
              }
              ScheduleTask(EventData(EventType::kPacketTX, event.tags_[0]),
                           &task_queue_bs_, ptok_bs);
            }
            // received a packet from a BS antenna
          } else if (gen_tag_t(event.tags_[0]).tag_type_ ==
                     gen_tag_t::TagType::kAntennas) {
            size_t dl_symbol_id = GetDlSymbolIdx(frame_id, symbol_id);
            size_t frame_offset =
                (frame_id % kFrameWnd) * dl_data_plus_beacon_symbols_ +
                dl_symbol_id;
            bs_rx_counter_[frame_offset]++;

            // when received all BS antennas on this symbol, kick-off client TX
            if (bs_rx_counter_[frame_offset] == bscfg_->bs_ant_num_) {
              bs_rx_counter_[frame_offset] = 0;
              if (kDebugPrintPerSymbolDone) {
                std::printf(
                    "Scheduling downlink transmission in frame "
                    "%zu, "
                    "symbol %zu, from %zu "
                    "BS to %zu user antennas\n",
                    frame_id, symbol_id, bscfg_->bs_ant_num_,
                    uecfg_->ue_ant_num_);
              }
              ScheduleTask(EventData(EventType::kPacketTX, event.tags_[0]),
                           &task_queue_user_, ptok_user);
            }
          }
        } break;

        case EventType::kPacketTX: {
          size_t frame_id = gen_tag_t(event.tags_[0]).frame_id_;
          size_t offset = frame_id % kFrameWnd;
          if (gen_tag_t(event.tags_[0]).tag_type_ ==
              gen_tag_t::TagType::kUsers) {
            user_tx_counter_[offset]++;
            if (user_tx_counter_[offset] == dl_data_plus_beacon_symbols_) {
              if (kDebugPrintPerFrameDone) {
                std::printf(
                    "Finished downlink transmission %zu symbols "
                    "in frame %zu\n",
                    dl_data_plus_beacon_symbols_, frame_id);
              }
              user_tx_counter_[offset] = 0;
            }
          } else if (gen_tag_t(event.tags_[0]).tag_type_ ==
                     gen_tag_t::TagType::kAntennas) {
            bs_tx_counter_[offset]++;
            if (bs_tx_counter_[offset] == ul_data_plus_pilot_symbols_) {
              if (kDebugPrintPerFrameDone) {
                std::printf(
                    "Finished uplink transmission of %zu "
                    "symbols in frame %zu\n",
                    ul_data_plus_pilot_symbols_, frame_id);
              }
              bs_tx_counter_[offset] = 0;
            }
          }
        } break;
        default:
          std::cout << "Invalid Event Type!" << std::endl;
          break;
      }
    }
  }
}

void* ChannelSim::TaskThread(int tid) {
  PinToCoreWithOffset(ThreadType::kWorker,
                      core_offset_ + bs_thread_num_ + 1 + user_thread_num_,
                      tid);

  EventData event;
  while (running) {
    if (task_queue_bs_.try_dequeue(event)) {
      DoTxBs(tid, event.tags_[0]);
    } else if (task_queue_user_.try_dequeue(event)) {
      DoTxUser(tid, event.tags_[0]);
    }
  }
  return 0;
}

void* ChannelSim::BsRxLoop(int tid) {
  size_t socket_lo = tid * bs_socket_num_ / bs_thread_num_;
  size_t socket_hi = (tid + 1) * bs_socket_num_ / bs_thread_num_;

  moodycamel::ProducerToken local_ptok(message_queue_);
  PinToCoreWithOffset(ThreadType::kWorkerTXRX, core_offset_ + 1, tid);

  // initialize bs-facing sockets
  int sock_buf_size = 1024 * 1024 * 64 * 8 - 1;
  for (size_t socket_id = socket_lo; socket_id < socket_hi; ++socket_id) {
    int local_port_id = bscfg_->bs_rru_port_ + socket_id;
    socket_bs_[socket_id] = SetupSocketIpv4(local_port_id, true, sock_buf_size);
    SetupSockaddrRemoteIpv4(&servaddr_bs_[socket_id],
                            bscfg_->bs_server_port_ + socket_id,
                            bscfg_->bs_server_addr_.c_str());
    std::printf(
        "BS RX thread %d: set up UDP socket server listening to port %d"
        " with remote address %s:%zu\n",
        tid, local_port_id, bscfg_->bs_server_addr_.c_str(),
        bscfg_->bs_server_port_ + socket_id);
    fcntl(socket_bs_[socket_id], F_SETFL, O_NONBLOCK);
  }

  std::vector<uint8_t> udp_pkt_buf(bscfg_->packet_length_, 0);
  size_t socket_id = socket_lo;
  while (running) {
    if (-1 == recv(socket_bs_[socket_id], (char*)udp_pkt_buf.data(),
                   udp_pkt_buf.size(), 0)) {
      if (errno != EAGAIN && running) {
        std::printf("BS socket %zu receive failed\n", socket_id);
        std::exit(0);
      }
      continue;
    }
    const auto* pkt = reinterpret_cast<Packet*>(&udp_pkt_buf[0]);

    size_t frame_id = pkt->frame_id_;
    size_t symbol_id = pkt->symbol_id_;
    size_t ant_id = pkt->ant_id_;
    if (kDebugPrintInTask) {
      std::printf(
          "Received BS packet for frame %zu, symbol %zu, ant %zu from "
          "socket %zu\n",
          frame_id, symbol_id, ant_id, socket_id);
    }
    size_t dl_symbol_id = GetDlSymbolIdx(frame_id, symbol_id);
    size_t symbol_offset =
        (frame_id % kFrameWnd) * dl_data_plus_beacon_symbols_ + dl_symbol_id;
    size_t offset = symbol_offset * bscfg_->bs_ant_num_ + ant_id;
    std::memcpy(&rx_buffer_bs_[offset * payload_length_], pkt->data_,
                payload_length_);

    RtAssert(
        message_queue_.enqueue(
            local_ptok,
            EventData(EventType::kPacketRX,
                      gen_tag_t::FrmSymAnt(frame_id, symbol_id, ant_id).tag_)),
        "BS socket message enqueue failed!");
    if (++socket_id == socket_hi) {
      socket_id = socket_lo;
    }
  }
  return 0;
}

void* ChannelSim::UeRxLoop(int tid) {
  size_t socket_lo = tid * user_socket_num_ / user_thread_num_;
  size_t socket_hi = (tid + 1) * user_socket_num_ / user_thread_num_;

  moodycamel::ProducerToken local_ptok(message_queue_);
  PinToCoreWithOffset(ThreadType::kWorkerTXRX,
                      core_offset_ + 1 + bs_thread_num_, tid);

  // initialize client-facing sockets
  int sock_buf_size = 1024 * 1024 * 64 * 8 - 1;
  for (size_t socket_id = socket_lo; socket_id < socket_hi; ++socket_id) {
    int local_port_id = uecfg_->ue_rru_port_ + socket_id;
    socket_ue_[socket_id] = SetupSocketIpv4(local_port_id, true, sock_buf_size);
    SetupSockaddrRemoteIpv4(&servaddr_ue_[socket_id],
                            uecfg_->ue_server_port_ + socket_id,
                            uecfg_->ue_server_addr_.c_str());
    std::printf(
        "UE RX thread %d: set up UDP socket server listening to port %d"
        " with remote address %s:%zu\n",
        tid, local_port_id, uecfg_->ue_server_addr_.c_str(),
        uecfg_->ue_server_port_ + socket_id);
    fcntl(socket_ue_[socket_id], F_SETFL, O_NONBLOCK);
  }

  std::vector<uint8_t> udp_pkt_buf(bscfg_->packet_length_, 0);
  size_t socket_id = socket_lo;
  while (running) {
    if (-1 == recv(socket_ue_[socket_id], (char*)&udp_pkt_buf[0],
                   udp_pkt_buf.size(), 0)) {
      if (errno != EAGAIN && running) {
        std::printf("UE socket %zu receive failed\n", socket_id);
        std::exit(0);
      }
      continue;
    }

    const auto* pkt = reinterpret_cast<Packet*>(&udp_pkt_buf[0]);

    size_t frame_id = pkt->frame_id_;
    size_t symbol_id = pkt->symbol_id_;
    size_t ant_id = pkt->ant_id_;

    size_t pilot_symbol_id = uecfg_->GetPilotSymbolIdx(frame_id, symbol_id);
    size_t ul_symbol_id = uecfg_->GetUlSymbolIdx(frame_id, symbol_id);
    size_t total_symbol_id = pilot_symbol_id;
    if (pilot_symbol_id == SIZE_MAX) {
      total_symbol_id = ul_symbol_id + bscfg_->pilot_symbol_num_perframe_;
    }
    if (kDebugPrintInTask) {
      std::printf(
          "Received UE packet for frame %zu, symbol %zu, ant %zu from "
          "socket %zu\n",
          frame_id, symbol_id, ant_id, socket_id);
    }
    size_t symbol_offset =
        (frame_id % kFrameWnd) * ul_data_plus_pilot_symbols_ + total_symbol_id;
    size_t offset = symbol_offset * uecfg_->ue_ant_num_ + ant_id;
    std::memcpy(&rx_buffer_ue_[offset * payload_length_], pkt->data_,
                payload_length_);

    RtAssert(
        message_queue_.enqueue(
            local_ptok,
            EventData(EventType::kPacketRX,
                      gen_tag_t::FrmSymUe(frame_id, symbol_id, ant_id).tag_)),
        "UE Socket message enqueue failed!");
    if (++socket_id == socket_hi) {
      socket_id = socket_lo;
    }
  }
  return 0;
}

void ChannelSim::DoTxBs(int tid, size_t tag) {
  const size_t frame_id = gen_tag_t(tag).frame_id_;
  const size_t symbol_id = gen_tag_t(tag).symbol_id_;

  size_t pilot_symbol_id = bscfg_->GetPilotSymbolIdx(frame_id, symbol_id);
  size_t ul_symbol_id = bscfg_->GetUlSymbolIdx(frame_id, symbol_id);
  size_t total_symbol_id = pilot_symbol_id;
  if (pilot_symbol_id == SIZE_MAX) {
    total_symbol_id = ul_symbol_id + bscfg_->pilot_symbol_num_perframe_;
  }

  size_t symbol_offset =
      (frame_id % kFrameWnd) * ul_data_plus_pilot_symbols_ + total_symbol_id;
  size_t total_offset_ue =
      symbol_offset * payload_length_ * uecfg_->ue_ant_num_;
  size_t total_offset_bs =
      symbol_offset * payload_length_ * bscfg_->bs_ant_num_;

  auto* src_ptr = reinterpret_cast<short*>(&rx_buffer_ue_[total_offset_ue]);

  // convert received data to complex float,
  // apply channel, convert back to complex short to TX
  cx_fmat fmat_src =
      zeros<cx_fmat>(bscfg_->samps_per_symbol_, uecfg_->ue_ant_num_);
  SimdConvertShortToFloat(src_ptr, reinterpret_cast<float*>(fmat_src.memptr()),
                          2 * bscfg_->samps_per_symbol_ * uecfg_->ue_ant_num_);

  // Apply Channel
  cx_fmat fmat_dst;
  bool is_downlink = false;
  bool is_new_frame = false;

  if (symbol_id == 0) {
    is_new_frame = true;
  }

  channel_->ApplyChan(fmat_src, fmat_dst, is_downlink, is_new_frame);

  if (kPrintChannelOutput) {
    Utils::PrintMat(fmat_dst, "rx_ul");
  }

  auto* dst_ptr = reinterpret_cast<short*>(&tx_buffer_bs_[total_offset_bs]);
  SimdConvertFloatToShort(reinterpret_cast<float*>(fmat_dst.memptr()), dst_ptr,
                          2 * bscfg_->samps_per_symbol_ * bscfg_->bs_ant_num_);

  // send the symbol to all base station antennas
  std::vector<uint8_t> udp_pkt_buf(bscfg_->packet_length_, 0);
  auto* pkt = reinterpret_cast<Packet*>(&udp_pkt_buf[0]);
  for (size_t ant_id = 0; ant_id < bscfg_->bs_ant_num_; ant_id++) {
    pkt->frame_id_ = frame_id;
    pkt->symbol_id_ = symbol_id;
    pkt->ant_id_ = ant_id;
    pkt->cell_id_ = 0;
    std::memcpy(pkt->data_,
                &tx_buffer_bs_[total_offset_bs + ant_id * payload_length_],
                payload_length_);
    ssize_t ret = sendto(
        socket_bs_[ant_id], (char*)udp_pkt_buf.data(), udp_pkt_buf.size(), 0,
        (struct sockaddr*)&servaddr_bs_[ant_id], sizeof(servaddr_bs_[ant_id]));
    RtAssert(ret > 0, "sendto() failed");
  }

  RtAssert(message_queue_.enqueue(
               *task_ptok_[tid],
               EventData(EventType::kPacketTX,
                         gen_tag_t::FrmSymAnt(frame_id, symbol_id, 0).tag_)),
           "BS TX message enqueue failed!\n");
}

void ChannelSim::DoTxUser(int tid, size_t tag) {
  size_t frame_id = gen_tag_t(tag).frame_id_;
  size_t symbol_id = gen_tag_t(tag).symbol_id_;
  size_t dl_symbol_id = GetDlSymbolIdx(frame_id, symbol_id);

  size_t symbol_offset =
      (frame_id % kFrameWnd) * dl_data_plus_beacon_symbols_ + dl_symbol_id;
  size_t total_offset_ue =
      symbol_offset * payload_length_ * uecfg_->ue_ant_num_;
  size_t total_offset_bs =
      symbol_offset * payload_length_ * bscfg_->bs_ant_num_;

  auto* src_ptr = reinterpret_cast<short*>(&rx_buffer_bs_[total_offset_bs]);

  // convert received data to complex float,
  // apply channel, convert back to complex short to TX
  cx_fmat fmat_src =
      zeros<cx_fmat>(bscfg_->samps_per_symbol_, bscfg_->bs_ant_num_);
  SimdConvertShortToFloat(src_ptr, reinterpret_cast<float*>(fmat_src.memptr()),
                          2 * bscfg_->samps_per_symbol_ * bscfg_->bs_ant_num_);

  // Apply Channel
  cx_fmat fmat_dst;
  bool is_downlink = true;
  bool is_new_frame = false;

  if (symbol_id == 0) {
    is_new_frame = true;
  }

  channel_->ApplyChan(fmat_src, fmat_dst, is_downlink, is_new_frame);

  if (kPrintChannelOutput) {
    Utils::PrintMat(fmat_dst, "rx_dl");
  }

  auto* dst_ptr = reinterpret_cast<short*>(&tx_buffer_ue_[total_offset_ue]);
  SimdConvertFloatToShort(reinterpret_cast<float*>(fmat_dst.memptr()), dst_ptr,
                          2 * bscfg_->samps_per_symbol_ * uecfg_->ue_ant_num_);

  // send the symbol to all base station antennas
  std::vector<uint8_t> udp_pkt_buf(bscfg_->packet_length_, 0);
  auto* pkt = reinterpret_cast<Packet*>(&udp_pkt_buf[0]);
  for (size_t ant_id = 0; ant_id < uecfg_->ue_ant_num_; ant_id++) {
    pkt->frame_id_ = frame_id;
    pkt->symbol_id_ = symbol_id;
    pkt->ant_id_ = ant_id;
    pkt->cell_id_ = 0;
    std::memcpy(pkt->data_,
                &tx_buffer_ue_[total_offset_ue + ant_id * payload_length_],
                payload_length_);
    ssize_t ret = sendto(
        socket_ue_[ant_id], (char*)udp_pkt_buf.data(), udp_pkt_buf.size(), 0,
        (struct sockaddr*)&servaddr_ue_[ant_id], sizeof(servaddr_ue_[ant_id]));
    RtAssert(ret > 0, "sendto() failed");
  }

  RtAssert(message_queue_.enqueue(
               *task_ptok_[tid],
               EventData(EventType::kPacketTX,
                         gen_tag_t::FrmSymUe(frame_id, symbol_id, 0).tag_)),
           "UE TX message enqueue failed!\n");
}<|MERGE_RESOLUTION|>--- conflicted
+++ resolved
@@ -1,10 +1,6 @@
 #include "channel_sim.h"
-<<<<<<< HEAD
-
-#include "datatype_conversion.inc"
-=======
+
 #include "datatype_conversion.h"
->>>>>>> 6c579aa1
 
 static bool running = true;
 static constexpr bool kPrintChannelOutput = false;
